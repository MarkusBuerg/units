//--------------------------------------------------------------------------------------------------
//
//	UnitConversion: A compile-time c++14 unit conversion library with no dependencies
//
//--------------------------------------------------------------------------------------------------
//
// The MIT License (MIT)
//
// Permission is hereby granted, free of charge, to any person obtaining a copy of this software
// and associated documentation files (the "Software"), to deal in the Software without
// restriction, including without limitation the rights to use, copy, modify, merge, publish,
// distribute, sublicense, and/or sell copies of the Software, and to permit persons to whom the
// Software is furnished to do so, subject to the following conditions:
//
// The above copyright notice and this permission notice shall be included in all copies or
// substantial portions of the Software.
//
// THE SOFTWARE IS PROVIDED "AS IS", WITHOUT WARRANTY OF ANY KIND, EXPRESS OR IMPLIED, INCLUDING
// BUT NOT LIMITED TO THE WARRANTIES OF MERCHANTABILITY, FITNESS FOR A PARTICULAR PURPOSE AND
// NONINFRINGEMENT. IN NO EVENT SHALL THE AUTHORS OR COPYRIGHT HOLDERS BE LIABLE FOR ANY CLAIM,
// DAMAGES OR OTHER LIABILITY, WHETHER IN AN ACTION OF CONTRACT, TORT OR OTHERWISE, ARISING
// FROM, OUT OF OR IN CONNECTION WITH THE SOFTWARE OR THE USE OR OTHER DEALINGS IN THE SOFTWARE.
//
//--------------------------------------------------------------------------------------------------
//
// Copyright (c) 2016 Nic Holthaus
//
//--------------------------------------------------------------------------------------------------
//
// ATTRIBUTION:
// Parts of this work have been adapted from:
// http://stackoverflow.com/questions/35069778/create-comparison-trait-for-template-classes-whose-parameters-are-in-a-different
// http://stackoverflow.com/questions/28253399/check-traits-for-all-variadic-template-arguments/28253503
// http://stackoverflow.com/questions/36321295/rational-approximation-of-square-root-of-stdratio-at-compile-time?noredirect=1#comment60266601_36321295
// https://github.com/swatanabe/cppnow17-units
//
//--------------------------------------------------------------------------------------------------
//
/// @file	units/core.h
/// @brief	`unit`, dimensional analisys, generic cmath functions, traits (not dimension-specific),
///			and what they're implemented with (`conversion_factor`, unit manipulators, etc.)
//
//--------------------------------------------------------------------------------------------------

#pragma once

#ifndef units_core_h__
#define units_core_h__

#ifndef UNIT_LIB_DEFAULT_TYPE
#define UNIT_LIB_DEFAULT_TYPE double
#endif

//--------------------
//	INCLUDES
//--------------------

#include <chrono>
#include <cmath>
#include <cstddef>
#include <cstdint>
#include <functional>
#include <limits>
#include <numeric>
#include <ratio>
#include <type_traits>
#include <utility>

#if !defined(UNIT_LIB_DISABLE_IOSTREAM)
#include <clocale>
#include <iostream>
#include <string>

//------------------------------
//	STRING FORMATTER
//------------------------------

namespace units
{
	namespace detail
	{
		template<typename T>
		std::string to_string(const T& t)
		{
			std::string str{std::to_string(t)};
			int offset{1};

			// remove trailing decimal points for integer value units. Locale aware!
			struct std::lconv* lc;
			lc                = std::localeconv();
			char decimalPoint = *lc->decimal_point;
			if (str.find_last_not_of('0') == str.find(decimalPoint))
			{
				offset = 0;
			}
			str.erase(str.find_last_not_of('0') + offset, std::string::npos);
			return str;
		}
	} // namespace detail
} // namespace units
#endif // !defined(UNIT_LIB_DISABLE_IOSTREAM)

//------------------------------
//	FORWARD DECLARATIONS
//------------------------------

namespace units
{
	template<class Unit>
	struct unit_name;
	template<class Unit>
	struct unit_abbreviation;

	template<class Unit>
	inline constexpr const char* unit_name_v = unit_name<Unit>::value;
	template<class Unit>
	inline constexpr const char* unit_abbreviation_v = unit_abbreviation<Unit>::value;
} // namespace units

//------------------------------
//	MACROS
//------------------------------

/**
 * @def			UNIT_ADD_UNIT_TAGS(namespaceName,nameSingular, namePlural, abbreviation, definition)
 * @brief		Helper macro for generating the boiler-plate code generating the tags of a new unit.
 * @details		The macro generates singular, plural, and abbreviated forms
 *				of the unit definition (e.g. `meter`, `meters`, and `m`), as aliases for the
 *				unit tag.
 * @param		namespaceName namespace in which the new units will be encapsulated.
 * @param		nameSingular singular version of the unit name, e.g. 'meter'
 * @param		namePlural - plural version of the unit name, e.g. 'meters'
 * @param		abbreviation - abbreviated unit name, e.g. 'm'
 * @param		definition - the variadic parameter is used for the definition of the unit
 *				(e.g. `conversion_factor<std::ratio<1>, units::dimension::length>`)
 * @note		a variadic template is used for the definition to allow templates with
 *				commas to be easily expanded. All the variadic 'arguments' should together
 *				comprise the unit definition.
 */
#define UNIT_ADD_UNIT_TAGS(namespaceName, nameSingular, namePlural, abbreviation, /*definition*/...) \
	inline namespace namespaceName \
	{ \
		/** @name ConversionFactor (full names plural) */ /** @{ */ struct nameSingular##_conversion_factor \
		  : __VA_ARGS__ \
		{ \
		}; /** @} */ \
	} \
	namespace traits \
	{ \
		template<> \
		struct strong<__VA_ARGS__> \
		{ \
			using type = namespaceName::nameSingular##_conversion_factor; \
		}; \
	}

/**
 * @def			UNIT_ADD_UNIT_DEFINITION(namespaceName,nameSingular)
 * @brief		Macro for generating the boiler-plate code for the unit type definition.
 * @details		The macro generates the definition of the unit container types, e.g. `meter_t`
 * @param		namespaceName namespace in which the new units will be encapsulated.
 * @param		nameSingular singular version of the unit name, e.g. 'meter'
 */
#define UNIT_ADD_UNIT_DEFINITION(namespaceName, nameSingular) \
	inline namespace namespaceName \
	{ \
		/** @name Unit Containers */ /** @{ */ UNIT_ADD_SCALED_UNIT_DEFINITION( \
			nameSingular, ::units::linear_scale, nameSingular##_conversion_factor) /** @} */ \
	}

/**
 * @def			UNIT_ADD_SCALED_UNIT_DEFINITION(unitName, scale, definition)
 * @brief		Macro for generating the boiler-plate code for the scaled unit template definition.
 * @details		The macro generates the definition of the scaled unit templates as a strong type template alias,
 *				e.g. `meters`
 * @param		unitName unit name, e.g. 'meters'
 * @param		scale the non linear scale template argument of the unit's base
 * @param		definition - the variadic parameter is used for the definition of the unit
 *				(e.g. `conversion_factor<std::ratio<1>, units::dimension::length>`)
 * @note		a variadic template is used for the definition to allow templates with
 *				commas to be easily expanded. All the variadic 'arguments' should together
 *				comprise the unit definition.
 */
#define UNIT_ADD_SCALED_UNIT_DEFINITION(unitName, scale, /*definition*/...) \
	template<class Underlying> \
	class unitName : public ::units::unit<__VA_ARGS__, Underlying, scale> \
	{ \
		using _base = ::units::unit<__VA_ARGS__, Underlying, scale>; \
\
	public: \
		constexpr unitName()                = default; \
		constexpr unitName(const unitName&) = default; \
		constexpr unitName(unitName&&)      = default; \
		constexpr unitName& operator=(const unitName&) = default; \
		constexpr unitName& operator=(unitName&&) = default; \
\
		template<class T, class... Args, \
			::std::enable_if_t<::std::is_constructible_v<_base, T, Args...> && \
					(sizeof...(Args) != 0 || !::std::is_convertible_v<T, _base>), \
				int> = 0> \
		explicit constexpr unitName(T&& val, Args&&... args) noexcept \
		  : _base(::std::forward<T>(val), ::std::forward<Args>(args)...) \
		{ \
		} \
\
		template<class T, \
			::std::enable_if_t<::std::is_constructible_v<_base, T>&& ::std::is_convertible_v<T, _base>, int> = 0> \
		constexpr unitName(T&& val) noexcept : _base(::std::forward<T>(val)) \
		{ \
		} \
\
		template<class T, ::std::enable_if_t<::std::is_assignable_v<_base&, T>, int> = 0> \
		constexpr unitName& operator=(T&& val) noexcept \
		{ \
			static_cast<_base&>(*this) = ::std::forward<T>(val); \
			return *this; \
		} \
\
		template<class Unit = unitName> \
		constexpr const char* name() const noexcept \
		{ \
			return ::units::unit_name_v<Unit>; \
		} \
\
		template<class Unit = unitName> \
		constexpr const char* abbreviation() const noexcept \
		{ \
			return ::units::unit_abbreviation_v<Unit>; \
		} \
	}; \
\
	using unitName##_t = unitName<UNIT_LIB_DEFAULT_TYPE>; \
\
	/* DEDUCTION GUIDES */ \
	unitName()->unitName<UNIT_LIB_DEFAULT_TYPE>; \
\
	template<class Underlying, class... Args, ::std::enable_if_t<::std::is_arithmetic_v<Underlying>, int> = 0> \
	unitName(const Underlying&, Args&&...)->unitName<Underlying>; \
\
	template<class Underlying> \
	unitName(unitName<Underlying>)->unitName<Underlying>; \
\
	template<template<class> class StrongUnit, class Underlying, \
		::std::enable_if_t<::std::is_arithmetic_v<Underlying>&& ::units::traits::detail::is_strong_unit_alias_v< \
							   StrongUnit<Underlying>>, \
			int> = 0> \
	unitName(StrongUnit<Underlying>)->unitName<Underlying>; \
\
	template<class Cf, class Underlying, class Ns> \
	unitName(unit<Cf, Underlying, Ns>)->unitName<Underlying>; \
\
	template<class Rep, class Period, \
		::std::enable_if_t<::units::detail::is_time_conversion_factor<typename unitName<Rep>::conversion_factor>, \
			int> = 0> \
	unitName(::std::chrono::duration<Rep, Period>)->unitName<Rep>;

/**
 * @def			UNIT_ADD_IO(namespaceName,nameSingular, abbreviation)
 * @brief		Macro for generating the boiler-plate code needed for I/O for a new unit.
 * @details		The macro generates the code to insert units into an ostream. It
 *				prints both the value and abbreviation of the unit when invoked.
 * @param		namespaceName namespace in which the new units will be encapsulated.
 * @param		nameSingular singular version of the unit name, e.g. 'meter'
 * @param		abbrev - abbreviated unit name, e.g. 'm'
 * @note		When UNIT_LIB_DISABLE_IOSTREAM is defined, the macro does not generate any code
 */
#if defined(UNIT_LIB_DISABLE_IOSTREAM)
#define UNIT_ADD_IO(namespaceName, nameSingular, abbrev)
#else
#define UNIT_ADD_IO(namespaceName, nameSingular, abbrev) \
	inline namespace namespaceName \
	{ \
		template<class Underlying> \
		std::ostream& operator<<(std::ostream& os, const nameSingular<Underlying>& obj) \
		{ \
			os << obj() << " " #abbrev; \
			return os; \
		} \
		template<class Underlying> \
		std::string to_string(const nameSingular<Underlying>& obj) \
		{ \
			return units::detail::to_string(obj()) + std::string(" " #abbrev); \
		} \
	}
#endif

/**
 * @def		UNIT_ADD_NAME(namespaceName,nameSingular,abbreviation)
 * @brief		Macro for generating constexpr names/abbreviations for units.
 * @details	The macro generates names for units. E.g. name() of 1_m would be "meter", and
 *				abbreviation would be "m".
 * @param		namespaceName namespace in which the new units will be encapsulated. All literal values
 *				are placed in the `units::literals` namespace.
 * @param		nameSingular singular version of the unit name, e.g. 'meter'
 * @param		abbreviation - abbreviated unit name, e.g. 'm'
 */
#define UNIT_ADD_NAME(namespaceName, nameSingular, abbrev) \
	template<class Underlying> \
	struct unit_name<namespaceName::nameSingular<Underlying>> \
	{ \
		static constexpr const char* value = #nameSingular; \
	}; \
\
	template<class Underlying> \
	struct unit_abbreviation<namespaceName::nameSingular<Underlying>> \
	{ \
		static constexpr const char* value = #abbrev; \
	};

/**
 * @def			UNIT_ADD_STRONG(namespaceName, nameSingular, scale)
 * @brief		Macro for generating the boiler-plate code for the strong type trait of the unit.
 * @details		The macro generates the specialization of the strong type trait of the unit.
 * @param		globalConversionFactor the unit's conversion factor prefixed with `::`, e.g. `::units::length::meter`
 * @param		globalUnitName the unit name prefixed with `::`, e.g. `::units::length::meter_t`
 * @param		scale the `NumericalScale` template template argument of the unit's `unit` base
 */
#define UNIT_ADD_STRONG(globalConversionFactor, globalUnitName, scale) \
	namespace traits \
	{ \
		template<class Underlying> \
		struct strong<::units::unit<globalConversionFactor, Underlying, scale>> \
		{ \
			using type = globalUnitName<Underlying>; \
		}; \
	}

/**
 * @def			UNIT_ADD_UNITS_SPECIALIZATIONS(namespaceName, nameSingular)
 * @brief		Macro for generating specializations of `units`'s templates for units. It should be used from the global
 * namespace.
 * @details		See `UNIT_ADD_NAME`, `UNIT_ADD_STRONG`
 * @param		namespaceName namespace in which the new units will be encapsulated.
 * @param		nameSingular singular version of the unit name, e.g. 'meter'
 * @param		abbreviation - abbreviated unit name, e.g. 'm'
 * @param		scale the `NumericalScale` template template argument of the unit's `unit` base
 */
#define UNIT_ADD_UNITS_SPECIALIZATIONS(namespaceName, nameSingular, abbreviation, scale) \
	namespace units \
	{ \
		UNIT_ADD_NAME(namespaceName, nameSingular, abbreviation) \
		UNIT_ADD_STRONG( \
			::units::namespaceName::nameSingular##_conversion_factor, ::units::namespaceName::nameSingular, scale) \
	}

/**
 * @def			UNIT_ADD_HASH(globalUnitName)
 * @brief		Macro for generating `std::hash` specializations for units.
 * @details		The macro generates `std::hash` specializations for units. It should be used from the global namespace.
 * @param		globalUnitName the unit name prefixed with `::`, e.g. `::units::length::meter_t`
 */
#define UNIT_ADD_HASH(globalUnitName) \
	namespace std \
	{ \
		template<class Underlying> \
		struct hash<globalUnitName<Underlying>> \
		  : private hash<::units::traits::unit_base_t<globalUnitName<Underlying>>> \
		{ \
			constexpr size_t operator()(const globalUnitName<Underlying>& x) const noexcept \
			{ \
				return hash<::units::traits::unit_base_t<globalUnitName<Underlying>>>()(x); \
			} \
		}; \
	}

/**
 * @def			UNIT_ADD_COMMON_TYPE(globalUnitName)
 * @brief		Macro for generating `std::common_type` specializations for units.
 * @details		The macro generates `std::common_type` specializations for units.
 *				It should be used from the global namespace.
 * @param		globalUnitName the unit name prefixed with `::`, e.g. `::units::length::meter_t`
 */
#define UNIT_ADD_COMMON_TYPE(globalUnitName) \
	namespace std \
	{ \
		template<typename Underlying, class ConversionFactor, class T, class NumericalScale> \
		struct common_type<globalUnitName<Underlying>, ::units::unit<ConversionFactor, T, NumericalScale>> \
		{ \
			using type = \
				::units::traits::strong_t<common_type_t<::units::traits::unit_base_t<globalUnitName<Underlying>>, \
					::units::unit<ConversionFactor, T, NumericalScale>>>; \
		}; \
\
		template<class ConversionFactor, class T, class NumericalScale, typename Underlying> \
		struct common_type<::units::unit<ConversionFactor, T, NumericalScale>, globalUnitName<Underlying>> \
		  : common_type<globalUnitName<Underlying>, ::units::unit<ConversionFactor, T, NumericalScale>> \
		{ \
		}; \
\
		template<typename Underlying1, typename Underlying2> \
		struct common_type<globalUnitName<Underlying1>, globalUnitName<Underlying2>> \
		{ \
			using type = globalUnitName<common_type_t<Underlying1, Underlying2>>; \
		}; \
\
		template<typename UnderlyingLhs, class StrongUnit> \
		struct common_type<globalUnitName<UnderlyingLhs>, StrongUnit> \
		  : common_type<globalUnitName<UnderlyingLhs>, \
				::units::detail::detected_t<::units::traits::unit_base_t, StrongUnit>> \
		{ \
		}; \
	}

/**
 * @def			UNIT_ADD_STD_SPECIALIZATIONS(globalUnitName)
 * @brief		Macro for generating specializations of standard templates for units.
 *				It should be used from the global namespace.
 * @details		See `UNIT_ADD_HASH`, `UNIT_ADD_COMMON_TYPE`
 * @param		globalUnitName the unit name prefixed with `::`, e.g. `::units::length::meter_t`
 */
#define UNIT_ADD_STD_SPECIALIZATIONS(globalUnitName) \
	UNIT_ADD_HASH(globalUnitName) \
	UNIT_ADD_COMMON_TYPE(globalUnitName)

/**
 * @def			UNIT_ADD_SPECIALIZATIONS(namespaceName, nameSingular, abbreviation, scale)
 * @brief		Macro for generating specializations for units.
 *				It should be used from the global namespace.
 * @details		See UNIT_ADD_UNITS_SPECIALIZATIONS and UNIT_ADD_STD_HASH_SPECIALIZATIONS.
 * @param		namespaceName namespace in which the new units will be encapsulated.
 * @param		nameSingular singular version of the unit name, e.g. 'meter'
 * @param		abbreviation - abbreviated unit name, e.g. 'm'
 * @param		scale the non linear scale template argument of the unit's base
 */
#define UNIT_ADD_SPECIALIZATIONS(namespaceName, nameSingular, abbreviation, scale) \
	UNIT_ADD_UNITS_SPECIALIZATIONS(namespaceName, nameSingular, abbreviation, scale) \
	UNIT_ADD_STD_SPECIALIZATIONS(::units::namespaceName::nameSingular)

/**
 * @def			UNIT_ADD_LITERALS(namespaceName,nameSingular,abbreviation)
 * @brief		Macro for generating user-defined literals for units.
 * @details		The macro generates user-defined literals for units. A literal suffix is created
 *				using the abbreviation (e.g. `10.0_m`).
 * @param		namespaceName namespace in which the new units will be encapsulated. All literal values
 *				are placed in the `units::literals` namespace.
 * @param		nameSingular singular version of the unit name, e.g. 'meter'
 * @param		abbreviation - abbreviated unit name, e.g. 'm'
 * @note		When UNIT_HAS_LITERAL_SUPPORT is not defined, the macro does not generate any code
 */
#define UNIT_ADD_LITERALS(namespaceName, nameSingular, abbreviation) \
	namespace literals \
	{ \
		constexpr namespaceName::nameSingular<double> operator""_##abbreviation(long double d) noexcept \
		{ \
			return namespaceName::nameSingular<double>(static_cast<double>(d)); \
		} \
		constexpr namespaceName::nameSingular<int> operator""_##abbreviation(unsigned long long d) noexcept \
		{ \
			return namespaceName::nameSingular<int>(static_cast<int>(d)); \
		} \
	}

/**
 * @def			UNIT_ADD(namespaceName,nameSingular, namePlural, abbreviation, definition)
 * @brief		Macro for generating the boiler-plate code needed for a new unit.
 * @details		The macro generates singular, plural, and abbreviated forms
 *				of the unit definition (e.g. `meter`, `meters`, and `m`), as well as the
 *				appropriately named unit container (e.g. `meter_t`). A literal suffix is created
 *				using the abbreviation (e.g. `10.0_m`). It also defines a class-specific
 *				cout function which prints both the value and abbreviation of the unit when invoked.
 * @param		namespaceName namespace in which the new units will be encapsulated. All literal values
 *				are placed in the `units::literals` namespace.
 * @param		nameSingular singular version of the unit name, e.g. 'meter'
 * @param		namePlural - plural version of the unit name, e.g. 'meters'
 * @param		abbreviation - abbreviated unit name, e.g. 'm'
 * @param		definition - the variadic parameter is used for the definition of the unit
 *				(e.g. `conversion_factor<std::ratio<1>, units::dimension::length>`)
 * @note		a variadic template is used for the definition to allow templates with
 *				commas to be easily expanded. All the variadic 'arguments' should together
 *				comprise the unit definition.
 */
#define UNIT_ADD(namespaceName, nameSingular, namePlural, abbreviation, /*definition*/...) \
	UNIT_ADD_UNIT_TAGS(namespaceName, nameSingular, namePlural, abbreviation, __VA_ARGS__) \
	UNIT_ADD_UNIT_DEFINITION(namespaceName, nameSingular) \
	UNIT_ADD_IO(namespaceName, nameSingular, abbreviation) \
	UNIT_ADD_LITERALS(namespaceName, nameSingular, abbreviation) \
	} \
	UNIT_ADD_SPECIALIZATIONS(namespaceName, nameSingular, abbreviation, ::units::linear_scale) \
	namespace units \
	{
/**
 * @def			UNIT_ADD_DECIBEL(namespaceName, nameSingular, abbreviation)
 * @brief		Macro to create decibel container and literals for an existing unit type.
 * @details		This macro generates the decibel unit container, cout overload, and literal definitions.
 * @param		namespaceName namespace in which the new units will be encapsulated. All literal values
 *				are placed in the `units::literals` namespace.
 * @param		nameSingular singular version of the dimension name, e.g. 'watt'
 * @param		abbreviation - abbreviated decibel unit name, e.g. 'dBW'
 */
#define UNIT_ADD_DECIBEL(namespaceName, nameSingular, abbreviation) \
	inline namespace namespaceName \
	{ \
		/** @name Unit Containers */ /** @{ */ UNIT_ADD_SCALED_UNIT_DEFINITION( \
			abbreviation, ::units::decibel_scale, nameSingular##_conversion_factor) /** @} */ \
	} \
	UNIT_ADD_IO(namespaceName, abbreviation, abbreviation) \
	UNIT_ADD_LITERALS(namespaceName, abbreviation, abbreviation) \
	UNIT_ADD_STRONG(::units::namespaceName::nameSingular##_conversion_factor, ::units::namespaceName::abbreviation, \
		::units::decibel_scale) \
	} \
	UNIT_ADD_STD_SPECIALIZATIONS(::units::namespaceName::abbreviation) \
	namespace units \
	{
/**
 * @def			UNIT_ADD_DIMENSION_TRAIT(unitdimension)
 * @brief		Macro to create the `is_dimension_unit` type trait.
 * @details		This trait allows users to test whether a given type matches
 *				an intended dimension. This macro comprises all the boiler-plate
 *				code necessary to do so.
 * @param		unitdimension The name of the dimension of unit, e.g. length or mass.
 */

#define UNIT_ADD_DIMENSION_TRAIT(unitdimension) \
	/** @ingroup	TypeTraits*/ \
<<<<<<< HEAD
	/** @brief		Trait which tests whether a type represents a unit of unitdimension*/ \
	/** @details	Inherits from `std::true_type` or `std::false_type`. Use `is_ ## unitdimension ## _unit_v<T>` to*/ \
	/** 			test the unit represents a unitdimension quantity.*/ \
	/** @tparam		T	one or more types to test*/ \
=======
	/** @brief		`UnaryTypeTrait` for querying whether `T` represents a unit of unitdimension*/ \
	/** @details	The base characteristic is a specialization of the template `std::bool_constant`. \
	 *				Use `is_ ## unitdimension ## _unit_v<T>` to test the unit represents a unitdimension quantity.*/ \
	/** @tparam		T	type to test*/ \
>>>>>>> 9d6735e4
	namespace traits \
	{ \
		template<typename T> \
		struct is_##unitdimension##_unit \
		  : ::units::detail::has_dimension_of<std::remove_const_t<T>, units::dimension::unitdimension> \
		{ \
		}; \
		template<typename T> \
		inline constexpr bool is_##unitdimension##_unit_v = is_##unitdimension##_unit<T>::value; \
	}

/**
 * @def			UNIT_ADD_WITH_METRIC_PREFIXES(nameSingular, namePlural, abbreviation, definition)
 * @brief		Macro for generating the boiler-plate code needed for a new unit, including its metric
 *				prefixes from femto to peta.
 * @details		See UNIT_ADD. In addition to generating the unit definition and containers '(e.g. `meters` and
 *				'meter_t', it also creates corresponding units with metric suffixes such as `millimeters`, and
 *				`millimeter_t`), as well as the literal suffixes (e.g. `10.0_mm`).
 * @param		namespaceName namespace in which the new units will be encapsulated. All literal values
 *				are placed in the `units::literals` namespace.
 * @param		nameSingular singular version of the unit name, e.g. 'meter'
 * @param		namePlural - plural version of the unit name, e.g. 'meters'
 * @param		abbreviation - abbreviated unit name, e.g. 'm'
 * @param		definition - the variadic parameter is used for the definition of the unit
 *				(e.g. `conversion_factor<std::ratio<1>, units::dimension::length>`)
 * @note		a variadic template is used for the definition to allow templates with
 *				commas to be easily expanded. All the variadic 'arguments' should together
 *				comprise the unit definition.
 */
#define UNIT_ADD_WITH_METRIC_PREFIXES(namespaceName, nameSingular, namePlural, abbreviation, /*definition*/...) \
	UNIT_ADD(namespaceName, nameSingular, namePlural, abbreviation, __VA_ARGS__) \
	UNIT_ADD(namespaceName, femto##nameSingular, femto##namePlural, f##abbreviation, femto<nameSingular<int>>) \
	UNIT_ADD(namespaceName, pico##nameSingular, pico##namePlural, p##abbreviation, pico<nameSingular<int>>) \
	UNIT_ADD(namespaceName, nano##nameSingular, nano##namePlural, n##abbreviation, nano<nameSingular<int>>) \
	UNIT_ADD(namespaceName, micro##nameSingular, micro##namePlural, u##abbreviation, micro<nameSingular<int>>) \
	UNIT_ADD(namespaceName, milli##nameSingular, milli##namePlural, m##abbreviation, milli<nameSingular<int>>) \
	UNIT_ADD(namespaceName, centi##nameSingular, centi##namePlural, c##abbreviation, centi<nameSingular<int>>) \
	UNIT_ADD(namespaceName, deci##nameSingular, deci##namePlural, d##abbreviation, deci<nameSingular<int>>) \
	UNIT_ADD(namespaceName, deca##nameSingular, deca##namePlural, da##abbreviation, deca<nameSingular<int>>) \
	UNIT_ADD(namespaceName, hecto##nameSingular, hecto##namePlural, h##abbreviation, hecto<nameSingular<int>>) \
	UNIT_ADD(namespaceName, kilo##nameSingular, kilo##namePlural, k##abbreviation, kilo<nameSingular<int>>) \
	UNIT_ADD(namespaceName, mega##nameSingular, mega##namePlural, M##abbreviation, mega<nameSingular<int>>) \
	UNIT_ADD(namespaceName, giga##nameSingular, giga##namePlural, G##abbreviation, giga<nameSingular<int>>) \
	UNIT_ADD(namespaceName, tera##nameSingular, tera##namePlural, T##abbreviation, tera<nameSingular<int>>) \
	UNIT_ADD(namespaceName, peta##nameSingular, peta##namePlural, P##abbreviation, peta<nameSingular<int>>)

/**
 * @def		UNIT_ADD_WITH_METRIC_AND_BINARY_PREFIXES(nameSingular, namePlural, abbreviation, definition)
 * @brief		Macro for generating the boiler-plate code needed for a new unit, including its metric
 *				prefixes from femto to peta, and binary prefixes from kibi to exbi.
 * @details	See UNIT_ADD. In addition to generating the unit definition and containers '(e.g. `bytes` and 'byte_t',
 *				it also creates corresponding units with metric suffixes such as `millimeters`, and `millimeter_t`), as
 *				well as the literal suffixes (e.g. `10.0_B`).
 * @param		namespaceName namespace in which the new units will be encapsulated. All literal values
 *				are placed in the `units::literals` namespace.
 * @param		nameSingular singular version of the unit name, e.g. 'byte'
 * @param		namePlural - plural version of the unit name, e.g. 'bytes'
 * @param		abbreviation - abbreviated unit name, e.g. 'B'
 * @param		definition - the variadic parameter is used for the definition of the unit
 *				(e.g. `conversion_factor<std::ratio<1>, units::dimension::data>`)
 * @note		a variadic template is used for the definition to allow templates with
 *				commas to be easily expanded. All the variadic 'arguments' should together
 *				comprise the unit definition.
 */
#define UNIT_ADD_WITH_METRIC_AND_BINARY_PREFIXES( \
	namespaceName, nameSingular, namePlural, abbreviation, /*definition*/...) \
	UNIT_ADD_WITH_METRIC_PREFIXES(namespaceName, nameSingular, namePlural, abbreviation, __VA_ARGS__) \
	UNIT_ADD(namespaceName, kibi##nameSingular, kibi##namePlural, Ki##abbreviation, kibi<nameSingular<int>>) \
	UNIT_ADD(namespaceName, mebi##nameSingular, mebi##namePlural, Mi##abbreviation, mebi<nameSingular<int>>) \
	UNIT_ADD(namespaceName, gibi##nameSingular, gibi##namePlural, Gi##abbreviation, gibi<nameSingular<int>>) \
	UNIT_ADD(namespaceName, tebi##nameSingular, tebi##namePlural, Ti##abbreviation, tebi<nameSingular<int>>) \
	UNIT_ADD(namespaceName, pebi##nameSingular, pebi##namePlural, Pi##abbreviation, pebi<nameSingular<int>>) \
	UNIT_ADD(namespaceName, exbi##nameSingular, exbi##namePlural, Ei##abbreviation, exbi<nameSingular<int>>)

//--------------------
//	UNITS NAMESPACE
//--------------------

/**
 * @namespace units
 * @brief Unit Conversion Library namespace
 */
namespace units
{
	//----------------------------------
	//	DOXYGEN
	//----------------------------------

	/**
	 * @defgroup	UnitTypes Unit Types
	 * @brief		Defines a series of classes which contain dimensioned values. Unit types
	 *				store a value, and support various arithmetic operations.
	 */

	/**
	 * @defgroup	ConversionFactors Conversion Factors
	 * @brief		Defines a series of classes which represent compile-time conversion factor between units.
	 *				These types are tags used by the conversion function, to create compound units,
	 *				or to create `unit` types.
	 */

	/**
	 * @defgroup	UnitManipulators Unit Manipulators
	 * @brief		Defines a series of classes used to manipulate unit types, such as `inverse<>`, `squared<>`, and
	 *				metric prefixes. Unit manipulators can be chained together, e.g.
	 *				`inverse<squared<pico<time::seconds>>>` to represent picoseconds^-2.
	 */

	/**
	 * @defgroup	UnitMath Unit Math
	 * @brief		Defines a collection of unit-enabled, strongly-typed versions of `<cmath>` functions.
	 * @details		Includes most c++11 extensions.
	 */

	/**
	 * @defgroup	Conversion Explicit Conversion
	 * @brief		Functions used to convert values of one logical type to another.
	 */

	/**
	 * @defgroup	TypeTraits Type Traits
	 * @brief		Defines a series of classes to obtain unit type information at compile-time.
	 */

	/**
	 * @defgroup	STDTypeTraits Standard Type Traits Specializations
	 * @brief		Specialization of `std::common_type` for unit types.
	 */

	//------------------------------
	//	FORWARD DECLARATIONS
	//------------------------------

	/** @cond */ // DOXYGEN IGNORE
	namespace detail
	{
		inline constexpr UNIT_LIB_DEFAULT_TYPE PI_VAL = 3.14159265358979323846264338327950288419716939937510;
	}
	/** @endcond */ // END DOXYGEN IGNORE

	//------------------------------
	//	DETECTION IDIOM
	//------------------------------

	/** @cond */ // DOXYGEN IGNORE
	namespace detail
	{
		/**
		 * @brief		Detection idiom implementation.
		 * @details		Simplifies the implementation of traits and other metaprogramming use-cases.
		 *				The result is shorter and more expressive code.
		 * @sa			https://wg21.link/N4502, http://wg21.link/N4758#meta.detect
		 */
		template<class Default, class AlwaysVoid, template<class...> class Op, class... Args>
		struct detector
		{
			using value_t = std::false_type;
			using type    = Default;
		};

		template<class Default, template<class...> class Op, class... Args>
		struct detector<Default, std::void_t<Op<Args...>>, Op, Args...>
		{
			using value_t = std::true_type;
			using type    = Op<Args...>;
		};

		struct nonesuch
		{
			nonesuch()                = delete;
			~nonesuch()               = delete;
			nonesuch(const nonesuch&) = delete;
			void operator=(const nonesuch&) = delete;
		};

		template<template<class...> class Op, class... Args>
		using is_detected = typename detector<nonesuch, void, Op, Args...>::value_t;

		template<template<class...> class Op, class... Args>
		inline constexpr bool is_detected_v = is_detected<Op, Args...>::value;

		template<template<class...> class Op, class... Args>
		using detected_t = typename detector<nonesuch, void, Op, Args...>::type;

		template<class Default, template<class...> class Op, class... Args>
		using detected_or = detector<Default, void, Op, Args...>;

		template<class Default, template<class...> class Op, class... Args>
		using detected_or_t = typename detected_or<Default, Op, Args...>::type;

		template<class Expected, template<class...> class Op, class... Args>
		using is_detected_exact = std::is_same<Expected, detected_t<Op, Args...>>;

		template<class Expected, template<class...> class Op, class... Args>
		inline constexpr bool is_detected_exact_v = is_detected_exact<Expected, Op, Args...>::value;

		template<class To, template<class...> class Op, class... Args>
		using is_detected_convertible = std::is_convertible<detected_t<Op, Args...>, To>;

		template<class To, template<class...> class Op, class... Args>
		inline constexpr bool is_detected_convertible_v = is_detected_convertible<To, Op, Args...>::value;
	}               // namespace detail
	/** @endcond */ // END DOXYGEN IGNORE

	//------------------------------
	//	RATIO TRAITS
	//------------------------------

	/**
	 * @ingroup TypeTraits
	 * @{
	 */

	namespace traits
	{
		/** @cond */ // DOXYGEN IGNORE
		namespace detail
		{
			template<class T>
			struct is_ratio_impl : std::false_type
			{
			};

			template<std::intmax_t N, std::intmax_t D>
			struct is_ratio_impl<std::ratio<N, D>> : std::true_type
			{
			};
		}               // namespace detail
		/** @endcond */ // END DOXYGEN IGNORE

		/**
		 * @brief		`UnaryTypeTrait` for querying whether `T` represents a specialization of `std::ratio`.
		 * @details		The base characteristic is a specialization of the template `std::bool_constant`.
		 *				Use `is_ratio_v<T>` to test whether `T` is a specialization of `std::ratio`.
		 */
		template<class T>
		using is_ratio = detail::is_ratio_impl<T>;

		template<class T>
		inline constexpr bool is_ratio_v = is_ratio<T>::value;
	} // namespace traits

	//------------------------------
	//	CONVERSION FACTOR TRAITS
	//------------------------------

	/**
	 * @brief namespace representing type traits which can access the properties of types provided by the units library.
	 */
	namespace traits
	{
#ifdef FOR_DOXYGEN_PURPOSES_ONLY
		/**
		 * @ingroup		TypeTraits
		 * @brief		Traits class defining the properties of units.
		 * @details		The units library determines certain properties of the units passed to
		 *				them and what they represent by using the members of the corresponding
		 *				conversion_factor_traits instantiation.
		 */
		template<class T>
		struct conversion_factor_traits
		{
			typedef typename T::dimension_type
				dimension_type; ///< Unit type that the unit was derived from. May be a `dimension` or another
								///< `conversion_factor`. Use the `dimension_of_t` trait to find the SI dimension type.
								///< This will be `void` if type `T` is not a unit.
			typedef typename T::conversion_ratio
				conversion_ratio; ///< `std::ratio` representing the conversion factor to the `dimension_type`. This
								  ///< will be `void` if type `T` is not a unit.
			typedef typename T::pi_exponent_ratio
				pi_exponent_ratio; ///< `std::ratio` representing the exponent of pi to be used in the conversion. This
								   ///< will be `void` if type `T` is not a unit.
			typedef typename T::translation_ratio
				translation_ratio; ///< `std::ratio` representing a datum translation to the dimension (i.e. degrees C
								   ///< to degrees F conversion). This will be `void` if type `T` is not a unit.
		};
#endif
		/** @cond */ // DOXYGEN IGNORE
		/**
		 * @brief		unit traits implementation for classes which are not units.
		 */
		template<class T, typename = void>
		struct conversion_factor_traits
		{
			using dimension_type    = void;
			using conversion_ratio  = void;
			using pi_exponent_ratio = void;
			using translation_ratio = void;
		};

		template<class T>
		struct conversion_factor_traits<T,
			std::void_t<typename T::dimension_type, typename T::conversion_ratio, typename T::pi_exponent_ratio,
				typename T::translation_ratio>>
		{
			using dimension_type =
				typename T::dimension_type; ///< Unit type that the unit was derived from. May be a `dimension` or
											///< another `conversion_factor`. Use the `dimension_of_t` trait to find the
											///< SI dimension type. This will be `void` if type `T` is not a unit.
			using conversion_ratio =
				typename T::conversion_ratio; ///< `std::ratio` representing the conversion factor to the
											  ///< `dimension_type`. This will be `void` if type `T` is not a unit.
			using pi_exponent_ratio =
				typename T::pi_exponent_ratio; ///< `std::ratio` representing the exponent of pi to be used in the
											   ///< conversion. This will be `void` if type `T` is not a unit.
			using translation_ratio =
				typename T::translation_ratio; ///< `std::ratio` representing a datum translation to the dimension (i.e.
											   ///< degrees C to degrees F conversion). This will be `void` if type `T`
											   ///< is not a unit.
		};
		/** @endcond */ // END DOXYGEN IGNORE
	}                   // namespace traits

	/** @cond */ // DOXYGEN IGNORE
	namespace detail
	{
		/**
		 * @brief		helper type to identify conversion factors.
		 * @details		A non-templated base class for `conversion_factor` which enables compile-time testing.
		 */
		struct _conversion_factor
		{
		};
	} // namespace detail

	/** @endcond */ // END DOXYGEN IGNORE

	namespace traits
	{
		/**
		 * @ingroup		TypeTraits
		 * @brief		`UnaryTypeTrait` for querying whether `T` represents a conversion factor.
		 * @details		The base characteristic is a specialization of the template `std::bool_constant`.
+		 *				Use `is_conversion_factor_v<T>` to test whether `T` represents a conversion factor.
		 */
		template<class T>
		using is_conversion_factor = typename std::is_base_of<units::detail::_conversion_factor, T>::type;

		template<class T>
		inline constexpr bool is_conversion_factor_v = is_conversion_factor<T>::value;

		// forward declaration
		template<class T>
		struct is_unit;

		/**
		 * @ingroup			TypeTraits
		 * @brief			SFINAE-able trait that maps a `unit` or `conversion_factor` to its strengthened type.
		 * @details			If `T` is a cv-unqualified `unit` or `conversion_factor`, the member `type` alias names the
		 *					strong type alias of `T`, if any, and `T` otherwise. Otherwise, there is no `type` member.
		 *					This may be specialized only if `T` depends on a program-defined type.
		 */
		template<class T>
		struct strong
		  : std::enable_if<(is_conversion_factor_v<T> || is_unit<T>::value) && std::is_same_v<T, std::remove_cv_t<T>>,
				T>
		{
		};

		template<class T>
		using strong_t = typename strong<T>::type;
	} // namespace traits

	/** @} */ // end of TypeTraits

	//------------------------------
	//	DIMENSIONS
	//------------------------------
	// see: https://github.com/swatanabe/cppnow17-units
	// license for this code: https://github.com/swatanabe/cppnow17-units/blob/master/LICENSE_1_0.txt
	//------------------------------

	template<class D, class E>
	struct dim
	{
		using dimension = D;
		using exponent  = E;
	};

	template<class... D>
	struct dimension_t;

	template<>
	struct dimension_t<>
	{
		static const constexpr bool empty = true;
	};

	template<class D0, class... D>
	struct dimension_t<D0, D...>
	{
		static const constexpr bool empty = false;
		using front                       = D0;
		using pop_front                   = dimension_t<D...>;
	};

	template<class T, class U>
	using combine_dims = dim<typename T::dimension, std::ratio_add<typename T::exponent, typename U::exponent>>;

	template<int Test>
	struct merge_dimensions_impl;

	constexpr int const_strcmp(const char* lhs, const char* rhs)
	{
		return (*lhs && *rhs) ? (*lhs == *rhs ? const_strcmp(lhs + 1, rhs + 1) : (*lhs < *rhs ? -1 : 1))
							  : ((!*lhs && !*rhs) ? 0 : (!*lhs ? -1 : 1));
	}

	template<bool HasT, bool HasU>
	struct merge_dimensions_recurse_impl;

	template<>
	struct merge_dimensions_recurse_impl<true, true>
	{
		template<class T, class U, class... R>
		using apply = typename merge_dimensions_impl<const_strcmp(
			T::front::dimension::name, U::front::dimension::name)>::template apply<T, U, R...>;
	};

	template<class T, class U>
	struct append;

	template<class... T, class... U>
	struct append<dimension_t<T...>, dimension_t<U...>>
	{
		using type = dimension_t<T..., U...>;
	};

	template<>
	struct merge_dimensions_recurse_impl<true, false>
	{
		template<class T, class U, class... R>
		using apply = typename append<dimension_t<R...>, T>::type;
	};

	template<>
	struct merge_dimensions_recurse_impl<false, true>
	{
		template<class T, class U, class... R>
		using apply = typename append<dimension_t<R...>, U>::type;
	};

	template<>
	struct merge_dimensions_recurse_impl<false, false>
	{
		template<class T, class U, class... R>
		using apply = dimension_t<R...>;
	};

	template<class T, class U, class... R>
	using merge_dimensions_recurse =
		typename merge_dimensions_recurse_impl<!T::empty, !U::empty>::template apply<T, U, R...>;

	template<>
	struct merge_dimensions_impl<1>
	{
		template<class T, class U, class... R>
		using apply = merge_dimensions_recurse<T, typename U::pop_front, R..., typename U::front>;
	};

	template<>
	struct merge_dimensions_impl<-1>
	{
		template<class T, class U, class... R>
		using apply = merge_dimensions_recurse<typename T::pop_front, U, R..., typename T::front>;
	};

	template<bool Cancels>
	struct merge_dimensions_combine_impl;

	template<>
	struct merge_dimensions_combine_impl<true>
	{
		template<class T, class U, class X, class... R>
		using apply = merge_dimensions_recurse<T, U, R...>;
	};

	template<>
	struct merge_dimensions_combine_impl<false>
	{
		template<class T, class U, class X, class... R>
		using apply = merge_dimensions_recurse<T, U, R..., X>;
	};

	template<>
	struct merge_dimensions_impl<0>
	{
		template<class T, class U, class... R>
		using apply = typename merge_dimensions_combine_impl<
			std::ratio_add<typename T::front::exponent, typename U::front::exponent>::num ==
			0>::template apply<typename T::pop_front, typename U::pop_front,
			dim<typename T::front::dimension, std::ratio_add<typename T::front::exponent, typename U::front::exponent>>,
			R...>;
	};

	template<class T, class U>
	using merge_dimensions = merge_dimensions_recurse<T, U>;

	template<class T, class E>
	struct dimension_pow_impl;

	template<class... T, class... E, class R>
	struct dimension_pow_impl<dimension_t<dim<T, E>...>, R>
	{
		using type = dimension_t<dim<T, std::ratio_multiply<E, R>>...>;
	};

	template<class T, class E>
	using dimension_pow = typename dimension_pow_impl<T, E>::type;

	template<class T, class E>
	using dimension_root = dimension_pow<T, std::ratio_divide<std::ratio<1>, E>>;

	template<class T, class U>
	using dimension_multiply = merge_dimensions<T, U>;

	template<class T, class U>
	using dimension_divide = merge_dimensions<T, dimension_pow<U, std::ratio<-1>>>;

	template<class T0 = void, class N0 = std::ratio<1>, class... Rest>
	struct make_dimension_list
	{
		using type = dimension_multiply<dimension_t<dim<T0, N0>>, typename make_dimension_list<Rest...>::type>;
	};

	template<class... T, class N0, class... Rest>
	struct make_dimension_list<dimension_t<T...>, N0, Rest...>
	{
		using type =
			dimension_multiply<dimension_pow<dimension_t<T...>, N0>, typename make_dimension_list<Rest...>::type>;
	};

	template<>
	struct make_dimension_list<>
	{
		using type = dimension_t<>;
	};

	template<class... T>
	using make_dimension = typename make_dimension_list<T...>::type;

	//------------------------------
	//	UNIT DIMENSIONS
	//------------------------------

	/**
	 * @brief		namespace representing the implemented base and derived unit types. These will not generally be
	 *				needed by library users.
	 * @sa			dimension for the definition of the dimension parameters.
	 */
	namespace dimension
	{
		// DIMENSION TAGS
		struct length_tag
		{
			static constexpr const char* const name         = "length";
			static constexpr const char* const abbreviation = "m";
		};

		struct mass_tag
		{
			static constexpr const char* const name         = "mass";
			static constexpr const char* const abbreviation = "kg";
		};

		struct time_tag
		{
			static constexpr const char* const name         = "time";
			static constexpr const char* const abbreviation = "s";
		};

		struct current_tag
		{
			static constexpr const char* const name         = "current";
			static constexpr const char* const abbreviation = "A";
		};

		struct temperature_tag
		{
			static constexpr const char* const name         = "temperature";
			static constexpr const char* const abbreviation = "K";
		};

		struct substance_tag
		{
			static constexpr const char* const name         = "amount of substance";
			static constexpr const char* const abbreviation = "mol";
		};

		struct luminous_intensity_tag
		{
			static constexpr const char* const name         = "luminous intensity";
			static constexpr const char* const abbreviation = "cd";
		};

		struct angle_tag
		{
			static constexpr const char* const name         = "angle";
			static constexpr const char* const abbreviation = "rad";
		};

		struct data_tag
		{
			static constexpr const char* const name         = "data";
			static constexpr const char* const abbreviation = "byte";
		};

		// SI BASE UNITS
		using length             = make_dimension<length_tag>;
		using mass               = make_dimension<mass_tag>;
		using time               = make_dimension<time_tag>;
		using current            = make_dimension<current_tag>;
		using temperature        = make_dimension<temperature_tag>;
		using substance          = make_dimension<substance_tag>;
		using luminous_intensity = make_dimension<luminous_intensity_tag>;

		// dimensionless (DIMENSIONLESS) TYPES
		using dimensionless = dimension_t<>;             ///< Represents a quantity with no dimension.
		using angle         = make_dimension<angle_tag>; ///< Represents a quantity of angle

		// SI DERIVED UNIT TYPES
		using solid_angle      = dimension_pow<angle, std::ratio<2>>;  ///< Represents an SI derived unit of solid angle
		using frequency        = make_dimension<time, std::ratio<-1>>; ///< Represents an SI derived unit of frequency
		using velocity         = dimension_divide<length, time>;       ///< Represents an SI derived unit of velocity
		using angular_velocity = dimension_divide<angle, time>; ///< Represents an SI derived unit of angular velocity
		using acceleration     = dimension_divide<velocity, time>; ///< Represents an SI derived unit of acceleration
		using force            = dimension_multiply<mass, acceleration>; ///< Represents an SI derived unit of force
		using area             = dimension_pow<length, std::ratio<2>>;   ///< Represents an SI derived unit of area
		using pressure         = dimension_divide<force, area>;          ///< Represents an SI derived unit of pressure
		using charge           = dimension_multiply<time, current>;      ///< Represents an SI derived unit of charge
		using energy           = dimension_multiply<force, length>;      ///< Represents an SI derived unit of energy
		using power            = dimension_divide<energy, time>;         ///< Represents an SI derived unit of power
		using voltage          = dimension_divide<power, current>;       ///< Represents an SI derived unit of voltage
		using capacitance      = dimension_divide<charge, voltage>;  ///< Represents an SI derived unit of capacitance
		using impedance        = dimension_divide<voltage, current>; ///< Represents an SI derived unit of impedance
		using conductance      = dimension_divide<current, voltage>; ///< Represents an SI derived unit of conductance
		using magnetic_flux    = dimension_divide<energy, current>;  ///< Represents an SI derived unit of magnetic flux
		using magnetic_field_strength = make_dimension<mass, std::ratio<1>, time, std::ratio<-2>, current,
			std::ratio<-1>>; ///< Represents an SI derived unit of magnetic field strength
		using inductance = dimension_multiply<impedance, time>; ///< Represents an SI derived unit of inductance
		using luminous_flux =
			dimension_multiply<solid_angle, luminous_intensity>; ///< Represents an SI derived unit of luminous flux
		using illuminance             = make_dimension<luminous_flux, std::ratio<1>, length,
            std::ratio<-2>>; ///< Represents an SI derived unit of illuminance
		using radioactivity           = make_dimension<length, std::ratio<2>, time,
            std::ratio<-2>>; ///< Represents an SI derived unit of radioactivity
		using substance_mass          = dimension_divide<mass, substance>;
		using substance_concentration = dimension_divide<substance, mass>;

		// OTHER UNIT TYPES
		using torque             = dimension_multiply<force, length>;      ///< Represents an SI derived unit of torque
		using volume             = dimension_pow<length, std::ratio<3>>;   ///< Represents an SI derived unit of volume
		using density            = dimension_divide<mass, volume>;         ///< Represents an SI derived unit of density
		using concentration      = make_dimension<volume, std::ratio<-1>>; ///< Represents a unit of concentration
		using data               = make_dimension<data_tag>;               ///< Represents a unit of data size
		using data_transfer_rate = dimension_divide<data, time>;           ///< Represents a unit of data transfer rate
	}                                                                      // namespace dimension

	//------------------------------
	//	CONVERSION FACTOR CLASSES
	//------------------------------

	/** @cond */ // DOXYGEN IGNORE
	/**
	 * @brief		unit type template specialization for units derived from dimensions.
	 */
	template<class, class, class, class>
	struct conversion_factor;
	template<class Conversion, class... Exponents, class PiExponent, class Translation>
	struct conversion_factor<Conversion, dimension_t<Exponents...>, PiExponent, Translation>
	  : units::detail::_conversion_factor
	{
		static_assert(traits::is_ratio_v<Conversion>,
			"Template parameter `Conversion` must be a `std::ratio` representing the conversion factor to "
			"`Dimension`.");
		static_assert(traits::is_ratio_v<PiExponent>,
			"Template parameter `PiExponent` must be a `std::ratio` representing the exponents of Pi the unit has.");
		static_assert(traits::is_ratio_v<Translation>,
			"Template parameter `Translation` must be a `std::ratio` representing an additive translation required by "
			"the unit conversion.");

		using dimension_type    = dimension_t<Exponents...>;
		using conversion_ratio  = Conversion;
		using translation_ratio = Translation;
		using pi_exponent_ratio = PiExponent;
	};
	/** @endcond */ // END DOXYGEN IGNORE

	/** @cond */ // DOXYGEN IGNORE
	namespace detail
	{
		template<typename C, typename U, typename P, typename T>
		conversion_factor<C, U, P, T> conversion_factor_base_t_impl(conversion_factor<C, U, P, T>*);

		template<typename T>
		using conversion_factor_base_t = decltype(conversion_factor_base_t_impl(std::declval<T*>()));

		/**
		 * @brief		dimension_of_t trait implementation
		 * @details		recursively seeks dimension type of a conversion factor.
		 *				Since their `dimension_type` typedef may be another conversion factor,
		 *				it may not represent a dimension type.
		 */
		template<class ConversionFactor>
		struct dimension_of_impl : dimension_of_impl<conversion_factor_base_t<ConversionFactor>>
		{
		};

		template<class Conversion, class BaseUnit, class PiExponent, class Translation>
		struct dimension_of_impl<conversion_factor<Conversion, BaseUnit, PiExponent, Translation>>
		  : dimension_of_impl<BaseUnit>
		{
		};

		template<class... Exponents>
		struct dimension_of_impl<dimension_t<Exponents...>>
		{
			using type = dimension_t<Exponents...>;
		};

		template<>
		struct dimension_of_impl<void>
		{
			using type = void;
		};
	}               // namespace detail
	/** @endcond */ // END DOXYGEN IGNORE

	namespace traits
	{
		/**
		 * @brief		Names the `dimension_t` of a `conversion_factor`.
		 * @details		Since `conversion_factor`s nest,
		 *				their `dimension_type` typedef will not always be a `dimension_t` (or unit dimension).
		 */
		template<class U>
		using dimension_of_t = typename units::detail::dimension_of_impl<U>::type;

		/** @cond */ // DOXYGEN IGNORE
		template<class T>
		struct unit_base;
	} // namespace traits

	template<class ConversionFactor, typename T, class NumericalScale>
	class unit;

	namespace detail
	{
		enum class type
		{
			none,
			conversion_factor,
			unit
		};

		template<typename T, class Dim, type = type::none>
		struct has_dimension_of_impl : std::false_type
		{
		};

		template<typename T, class Dim>
		using has_dimension_of = typename has_dimension_of_impl<T, Dim,
			(traits::is_conversion_factor_v<T> ? type::conversion_factor
											   : (traits::is_unit<T>::value ? type::unit : type::none))>::type;

		template<typename Cf, class Dim>
		struct has_dimension_of_impl<Cf, Dim, type::conversion_factor>
		  : has_dimension_of<conversion_factor_base_t<Cf>, Dim>::type
		{
		};

		template<typename C, typename Cf, typename P, typename T, class Dim>
		struct has_dimension_of_impl<conversion_factor<C, Cf, P, T>, Dim, type::conversion_factor>
		  : std::is_same<typename conversion_factor<C, Cf, P, T>::dimension_type, Dim>::type
		{
		};

		template<typename Cf, class Dim>
		struct has_dimension_of_impl<Cf, Dim, type::unit>
		  : has_dimension_of<typename traits::unit_base<Cf>::type, Dim>::type
		{
		};

		template<typename Cf, typename T, class Ns, class Dim>
		struct has_dimension_of_impl<unit<Cf, T, Ns>, Dim, type::unit>
		  : std::is_same<traits::dimension_of_t<Cf>, Dim>::type
		{
		};
	}               // namespace detail
	/** @endcond */ // END DOXYGEN IGNORE

	namespace traits
	{
		/** @cond */ // DOXYGEN IGNORE
		namespace detail
		{
			template<class T, class = void>
			struct is_strong_unit_alias_impl : std::false_type
			{
			};

			template<class Unit>
			struct is_strong_unit_alias_impl<Unit, std::void_t<typename traits::unit_base<Unit>::type>>
			  : std::bool_constant<!std::is_same_v<std::remove_const_t<Unit>, typename traits::unit_base<Unit>::type>>
			{
			};

			template<class T>
			struct is_strong_unit_alias : is_strong_unit_alias_impl<T>
			{
			};

			template<class T>
			inline constexpr bool is_strong_unit_alias_v = is_strong_unit_alias<T>::value;

			template<class Unit, class Underlying, bool IsStrongUnit>
			struct replace_underlying_impl
			{
			};

			template<template<class> class T, class U, class Underlying>
			struct replace_underlying_impl<T<U>, Underlying, true>
			{
				using type = T<Underlying>;
			};

			template<class Cf, typename T, class Ns, class Underlying>
			struct replace_underlying_impl<unit<Cf, T, Ns>, Underlying, false>
			{
				using type = unit<Cf, Underlying, Ns>;
			};
		}               // namespace detail
		/** @endcond */ // END DOXYGEN IGNORE

		/**
		 * @ingroup		TypeTraits
		 * @brief		SFINAE-able trait which replaces the underlying type of `Unit` with `Underlying`.
		 * @details		If `Unit` is an unit, the member `type` alias names the same unit with an underlying type of
		 *				`Underlying`. Otherwise, there is no `type` member.
		 * @param		Unit The unit type whose underlying type is to be replaced.
		 * @param		Underlying The underlying type to replace that of `Unit`.
		 */
		template<class Unit, class Underlying>
		struct replace_underlying
		  : detail::replace_underlying_impl<Unit, Underlying, detail::is_strong_unit_alias_v<Unit>>
		{
		};

		template<class Unit, class Underlying>
		using replace_underlying_t = typename replace_underlying<Unit, Underlying>::type;
	} // namespace traits

	/**
	 * @brief		Type representing an arbitrary conversion factor between units.
	 * @ingroup		ConversionFactor
	 * @details		`conversion_factor`s are used as tags for the `convert` function.
	 *				Each unit is defined by:
	 *
	 *				- A `std::ratio` defining the conversion factor to the dimension type. (e.g. `std::ratio<1,12>` for
	 *					inches to feet)
	 *				- A dimension that the unit is derived from (or a unit dimension. Must be of type
	 *				`conversion_factor` or `dimension_t`)
	 *				- An exponent representing factors of PI required by the conversion. (e.g. `std::ratio<-1>` for a
	 *					radians to degrees conversion)
	 *				- a ratio representing a datum translation required for the conversion (e.g. `std::ratio<32>` for a
	 *					farenheit to celsius conversion)
	 *
	 *				Typically, a specific conversion factor, like `meters`,
	 *				would be implemented as a strong type alias of `conversion_factor`, i.e.
	 *				`struct meters : conversion_factor<std::ratio<1>, units::dimension::length> {};`,
	 *				or type alias, i.e. `using inches = conversion_factor<std::ratio<1,12>, feet>`.
	 * @tparam		Conversion	std::ratio representing dimensionless multiplication factor.
	 * @tparam		BaseUnit	Unit type which this unit is derived from. May be a `dimension_t`, or another
	 *				`conversion_factor`.
	 * @tparam		PiExponent	std::ratio representing the exponent of pi required by the conversion.
	 * @tparam		Translation	std::ratio representing any datum translation required by the conversion.
	 */
	template<class Conversion, class BaseUnit, class PiExponent = std::ratio<0>, class Translation = std::ratio<0>>
	struct conversion_factor : units::detail::_conversion_factor
	{
		static_assert(traits::is_conversion_factor_v<BaseUnit>,
			"Template parameter `BaseUnit` must be a `conversion_factor` type.");
		static_assert(traits::is_ratio_v<Conversion>,
			"Template parameter `Conversion` must be a `std::ratio` representing the conversion factor to `BaseUnit`.");
		static_assert(traits::is_ratio_v<PiExponent>,
			"Template parameter `PiExponent` must be a `std::ratio` representing the exponents of Pi the unit has.");

		using dimension_type    = units::traits::dimension_of_t<BaseUnit>;
		using conversion_ratio  = std::ratio_multiply<typename BaseUnit::conversion_ratio, Conversion>;
		using pi_exponent_ratio = std::ratio_add<typename BaseUnit::pi_exponent_ratio, PiExponent>;
		using translation_ratio = std::ratio_add<std::ratio_multiply<typename BaseUnit::conversion_ratio, Translation>,
			typename BaseUnit::translation_ratio>;
	};

	//------------------------------
	//	UNIT MANIPULATORS
	//------------------------------

	/** @cond */ // DOXYGEN IGNORE
	namespace detail
	{
		/**
		 * @brief		implementation of `unit_multiply`.
		 * @details		multiplies two units. The dimension becomes the dimensions of each with their exponents
		 *				added. The conversion factors of each are multiplied. Pi exponent ratios
		 *				are added, and datum translations are removed.
		 */
		template<class Unit1, class Unit2>
		struct unit_multiply_impl
		{
			using type = conversion_factor<
				std::ratio_multiply<typename Unit1::conversion_ratio, typename Unit2::conversion_ratio>,
				dimension_multiply<traits::dimension_of_t<typename Unit1::dimension_type>,
					traits::dimension_of_t<typename Unit2::dimension_type>>,
				std::ratio_add<typename Unit1::pi_exponent_ratio, typename Unit2::pi_exponent_ratio>, std::ratio<0>>;
		};

		/**
		 * @brief		represents the type of two units multiplied together.
		 * @details		recalculates conversion and exponent ratios at compile-time.
		 */
		template<class U1, class U2>
		using unit_multiply = typename unit_multiply_impl<U1, U2>::type;

		/**
		 * @brief		implementation of `unit_divide`.
		 * @details		divides two units. The dimension becomes the dimensions of each with their exponents
		 *				subtracted. The conversion factors of each are divided. Pi
		 *				exponent ratios are subtracted, and datum translations are removed.
		 */
		template<class Unit1, class Unit2>
		struct unit_divide_impl
		{
			using type =
				conversion_factor<std::ratio_divide<typename Unit1::conversion_ratio, typename Unit2::conversion_ratio>,
					dimension_divide<traits::dimension_of_t<typename Unit1::dimension_type>,
						traits::dimension_of_t<typename Unit2::dimension_type>>,
					std::ratio_subtract<typename Unit1::pi_exponent_ratio, typename Unit2::pi_exponent_ratio>,
					std::ratio<0>>;
		};

		/**
		 * @brief		represents the type of two units divided by each other.
		 * @details		recalculates conversion and exponent ratios at compile-time.
		 */
		template<class U1, class U2>
		using unit_divide = typename unit_divide_impl<U1, U2>::type;

		/**
		 * @brief		implementation of `inverse`
		 * @details		inverts a unit (equivalent to 1/unit). The `dimension_t` and pi exponents are all multiplied by
		 *				-1. The conversion ratio numerator and denominator are swapped. Datum translation
		 *				ratios are removed.
		 */
		template<class Unit>
		struct inverse_impl
		{
			using type = conversion_factor<std::ratio<Unit::conversion_ratio::den, Unit::conversion_ratio::num>,
				dimension_pow<
					traits::dimension_of_t<typename units::traits::conversion_factor_traits<Unit>::dimension_type>,
					std::ratio<-1>>,
				std::ratio_multiply<typename units::traits::conversion_factor_traits<Unit>::pi_exponent_ratio,
					std::ratio<-1>>,
				std::ratio<0>>; // inverses are rates or change, the translation factor goes away.
		};
	}               // namespace detail
	/** @endcond */ // END DOXYGEN IGNORE

	/**
	 * @brief		represents the inverse unit type of `class U`.
	 * @ingroup		UnitManipulators
	 * @tparam		U	`unit` type to invert.
	 * @details		E.g. `inverse<meters>` will represent meters^-1 (i.e. 1/meters).
	 */
	template<class U>
	using inverse = typename units::detail::inverse_impl<U>::type;

	/** @cond */ // DOXYGEN IGNORE
	namespace detail
	{
		/**
		 * @brief		implementation of `squared`
		 * @details		Squares the conversion ratio, `dimension_t` exponents, pi exponents, and removes
		 *				datum translation ratios.
		 */
		template<class Unit>
		struct squared_impl
		{
			static_assert(traits::is_conversion_factor_v<Unit>, "Template parameter `Unit` must be a `unit` type.");
			using Conversion = typename Unit::conversion_ratio;
			using type       = conversion_factor<std::ratio_multiply<Conversion, Conversion>,
                dimension_pow<traits::dimension_of_t<typename Unit::dimension_type>, std::ratio<2>>,
                std::ratio_multiply<typename Unit::pi_exponent_ratio, std::ratio<2>>, typename Unit::translation_ratio>;
		};
	}               // namespace detail
	/** @endcond */ // END DOXYGEN IGNORE

	/**
	 * @brief		represents the unit type of `class U` squared
	 * @ingroup		UnitManipulators
	 * @tparam		U	`unit` type to square.
	 * @details		E.g. `square<meters>` will represent meters^2.
	 */
	template<class U>
	using squared = typename units::detail::squared_impl<U>::type;

	/** @cond */ // DOXYGEN IGNORE
	namespace detail
	{
		/**
		 * @brief		implementation of `cubed`
		 * @details		Cubes the conversion ratio, `dimension` exponents, pi exponents, and removes
		 *				datum translation ratios.
		 */
		template<class Unit>
		struct cubed_impl
		{
			static_assert(traits::is_conversion_factor_v<Unit>, "Template parameter `Unit` must be a `unit` type.");
			using Conversion = typename Unit::conversion_ratio;
			using type = conversion_factor<std::ratio_multiply<Conversion, std::ratio_multiply<Conversion, Conversion>>,
				dimension_pow<traits::dimension_of_t<typename Unit::dimension_type>, std::ratio<3>>,
				std::ratio_multiply<typename Unit::pi_exponent_ratio, std::ratio<3>>, typename Unit::translation_ratio>;
		};
	}               // namespace detail
	/** @endcond */ // END DOXYGEN IGNORE

	/**
	 * @brief		represents the type of `class U` cubed.
	 * @ingroup		UnitManipulators
	 * @tparam		U	`unit` type to cube.
	 * @details		E.g. `cubed<meters>` will represent meters^3.
	 */
	template<class U>
	using cubed = typename units::detail::cubed_impl<U>::type;

	/** @cond */ // DOXYGEN IGNORE
	// clang-format off
	namespace detail
	{
		//----------------------------------
		//	RATIO_SQRT IMPLEMENTATION
		//----------------------------------

		using Zero = std::ratio<0>;
		using One = std::ratio<1>;
		template <typename R> using Square = std::ratio_multiply<R, R>;

		// Find the largest std::integer N such that Predicate<N>::value is true.
		template <template <std::intmax_t N> class Predicate, typename enabled = void>
		struct BinarySearch {
			template <std::intmax_t N>
			struct SafeDouble_ {
				static constexpr const std::intmax_t value = 2 * N;
				static_assert(value > 0, "Overflows when computing 2 * N");
			};

			template <std::intmax_t Lower, std::intmax_t Upper, typename Condition1 = void, typename Condition2 = void>
			struct DoubleSidedSearch_ : DoubleSidedSearch_<Lower, Upper,
				std::integral_constant<bool, (Upper - Lower == 1)>,
				std::integral_constant<bool, ((Upper - Lower>1 && Predicate<Lower + (Upper - Lower) / 2>::value))>> {};

			template <std::intmax_t Lower, std::intmax_t Upper>
			struct DoubleSidedSearch_<Lower, Upper, std::false_type, std::false_type> : DoubleSidedSearch_<Lower, Lower + (Upper - Lower) / 2> {};

			template <std::intmax_t Lower, std::intmax_t Upper, typename Condition2>
			struct DoubleSidedSearch_<Lower, Upper, std::true_type, Condition2> : std::integral_constant<std::intmax_t, Lower>{};

			template <std::intmax_t Lower, std::intmax_t Upper, typename Condition1>
			struct DoubleSidedSearch_<Lower, Upper, Condition1, std::true_type> : DoubleSidedSearch_<Lower + (Upper - Lower) / 2, Upper>{};

			template <std::intmax_t Lower, class enabled1 = void>
			struct SingleSidedSearch_ : SingleSidedSearch_<Lower, std::integral_constant<bool, Predicate<SafeDouble_<Lower>::value>::value>>{};

			template <std::intmax_t Lower>
			struct SingleSidedSearch_<Lower, std::false_type> : DoubleSidedSearch_<Lower, SafeDouble_<Lower>::value> {};

			template <std::intmax_t Lower>
			struct SingleSidedSearch_<Lower, std::true_type> : SingleSidedSearch_<SafeDouble_<Lower>::value>{};

			static constexpr const std::intmax_t value = SingleSidedSearch_<1>::value;
 		};

		template <template <std::intmax_t N> class Predicate>
		struct BinarySearch<Predicate, std::enable_if_t<!Predicate<1>::value>> : std::integral_constant<std::intmax_t, 0>{};

		// Find largest std::integer N such that N<=sqrt(R)
		template <typename R>
		struct Integer {
			template <std::intmax_t N> using Predicate_ = std::ratio_less_equal<std::ratio<N>, std::ratio_divide<R, std::ratio<N>>>;
			static constexpr const std::intmax_t value = BinarySearch<Predicate_>::value;
		};

		template <typename R>
		struct IsPerfectSquare {
			static constexpr const std::intmax_t DenSqrt_ = Integer<std::ratio<R::den>>::value;
			static constexpr const std::intmax_t NumSqrt_ = Integer<std::ratio<R::num>>::value;
			static constexpr const bool value =( DenSqrt_ * DenSqrt_ == R::den && NumSqrt_ * NumSqrt_ == R::num);
			using Sqrt = std::ratio<NumSqrt_, DenSqrt_>;
		};

		// Represents sqrt(P)-Q.
		template <typename Tp, typename Tq>
		struct Remainder {
			using P = Tp;
			using Q = Tq;
		};

		// Represents 1/R = I + Rem where R is a Remainder.
		template <typename R>
		struct Reciprocal {
			using P_ = typename R::P;
			using Q_ = typename R::Q;
			using Den_ = std::ratio_subtract<P_, Square<Q_>>;
			using A_ = std::ratio_divide<Q_, Den_>;
			using B_ = std::ratio_divide<P_, Square<Den_>>;
			static constexpr const std::intmax_t I_ = (A_::num + Integer<std::ratio_multiply<B_, Square<std::ratio<A_::den>>>>::value) / A_::den;
			using I = std::ratio<I_>;
			using Rem = Remainder<B_, std::ratio_subtract<I, A_>>;
		};

		// Expands sqrt(R) to continued fraction:
		// f(x)=C1+1/(C2+1/(C3+1/(...+1/(Cn+x)))) = (U*x+V)/(W*x+1) and sqrt(R)=f(Rem).
		// The error |f(Rem)-V| = |(U-W*V)x/(W*x+1)| <= |U-W*V|*Rem <= |U-W*V|/I' where
		// I' is the std::integer part of reciprocal of Rem.
		template <typename Tr, std::intmax_t N>
		struct ContinuedFraction {
			template <typename T>
			using Abs_ = std::conditional_t<std::ratio_less<T, Zero>::value, std::ratio_subtract<Zero, T>, T>;

			using R = Tr;
			using Last_ = ContinuedFraction<R, N - 1>;
			using Reciprocal_ = Reciprocal<typename Last_::Rem>;
			using Rem = typename Reciprocal_::Rem;
			using I_ = typename Reciprocal_::I;
			using Den_ = std::ratio_add<typename Last_::W, I_>;
			using U = std::ratio_divide<typename Last_::V, Den_>;
			using V = std::ratio_divide<std::ratio_add<typename Last_::U, std::ratio_multiply<typename Last_::V, I_>>, Den_>;
			using W = std::ratio_divide<One, Den_>;
			using Error = Abs_<std::ratio_divide<std::ratio_subtract<U, std::ratio_multiply<V, W>>, typename Reciprocal<Rem>::I>>;
		};

		template <typename Tr>
		struct ContinuedFraction<Tr, 1> {
			using R = Tr;
			using U = One;
			using V = std::ratio<Integer<R>::value>;
			using W = Zero;
			using Rem = Remainder<R, V>;
			using Error = std::ratio_divide<One, typename Reciprocal<Rem>::I>;
		};

		template <typename R, typename Eps, std::intmax_t N = 1, typename enabled = void>
		struct Sqrt_ : Sqrt_<R, Eps, N + 1> {};

		template <typename R, typename Eps, std::intmax_t N>
		struct Sqrt_<R, Eps, N, std::enable_if_t<std::ratio_less_equal<typename ContinuedFraction<R, N>::Error, Eps>::value>> {
			using type = typename ContinuedFraction<R, N>::V;
		};

		template <typename R, typename Eps, typename enabled = void>
		struct Sqrt {
			static_assert(std::ratio_greater_equal<R, Zero>::value, "R can't be negative");
		};

		template <typename R, typename Eps>
		struct Sqrt<R, Eps, std::enable_if_t<std::ratio_greater_equal<R, Zero>::value && IsPerfectSquare<R>::value>> {
			using type = typename IsPerfectSquare<R>::Sqrt;
		};

		template <typename R, typename Eps>
		struct Sqrt<R, Eps, std::enable_if_t<(std::ratio_greater_equal<R, Zero>::value && !IsPerfectSquare<R>::value)>> : Sqrt_<R, Eps>{};
	}
	// clang-format on
	/** @endcond */ // END DOXYGEN IGNORE

	/**
	 * @ingroup		TypeTraits
	 * @brief		Calculate square root of a ratio at compile-time
	 * @details		Calculates a rational approximation of the square root of the ratio. The error
	 *				in the calculation is bounded by 1/epsilon (Eps). E.g. for the default value
	 *				of 10000000000, the maximum error will be a/10000000000, or 1e-8, or said another way,
	 *				the error will be on the order of 10^-9. Since these calculations are done at
	 *				compile time, it is advisable to set epsilon to the highest value that does not
	 *				cause an integer overflow in the calculation. If you can't compile `ratio_sqrt`
	 *				due to overflow errors, reducing the value of epsilon sufficiently will correct
	 *				the problem.\n\n
	 *				`ratio_sqrt` is guaranteed to converge for all values of `Ratio` which do not
	 *				overflow.
	 * @note		This function provides a rational approximation, _NOT_ an exact value.
	 * @tparam		Ratio	ratio to take the square root of. This can represent any rational value,
	 *						_not_ just integers or values with integer roots.
	 * @tparam		Eps		Value of epsilon, which represents the inverse of the maximum allowable
	 *						error. This value should be chosen to be as high as possible before
	 *						integer overflow errors occur in the compiler.
	 */
	template<typename Ratio, std::intmax_t Eps = 10000000000>
	using ratio_sqrt = typename units::detail::Sqrt<Ratio, std::ratio<1, Eps>>::type;

	/** @cond */ // DOXYGEN IGNORE
	namespace detail
	{
		/**
		 * @brief		implementation of `sqrt`
		 * @details		square roots the conversion ratio, `dimension` exponents, pi exponents, and removes
		 *				datum translation ratios.
		 */
		template<class Unit, std::intmax_t Eps>
		struct sqrt_impl
		{
			static_assert(traits::is_conversion_factor_v<Unit>, "Template parameter `Unit` must be a `unit` type.");
			using Conversion = typename Unit::conversion_ratio;
			using type       = conversion_factor<ratio_sqrt<Conversion, Eps>,
                dimension_root<traits::dimension_of_t<typename Unit::dimension_type>, std::ratio<2>>,
                std::ratio_divide<typename Unit::pi_exponent_ratio, std::ratio<2>>, typename Unit::translation_ratio>;
		};
	}               // namespace detail
	/** @endcond */ // END DOXYGEN IGNORE

	/**
	 * @ingroup		UnitManipulators
	 * @brief		represents the square root of type `class U`.
	 * @details		Calculates a rational approximation of the square root of the unit. The error
	 *				in the calculation is bounded by 1/epsilon (Eps). E.g. for the default value
	 *				of 10000000000, the maximum error will be a/10000000000, or 1e-8, or said another way,
	 *				the error will be on the order of 10^-9. Since these calculations are done at
	 *				compile time, it is advisable to set epsilon to the highest value that does not
	 *				cause an integer overflow in the calculation. If you can't compile `ratio_sqrt`
	 *				due to overflow errors, reducing the value of epsilon sufficiently will correct
	 *				the problem.\n\n
	 *				`ratio_sqrt` is guaranteed to converge for all values of `Ratio` which do not
	 *				overflow.
	 * @tparam		U	`unit` type to take the square root of.
	 * @tparam		Eps	Value of epsilon, which represents the inverse of the maximum allowable
	 *					error. This value should be chosen to be as high as possible before
	 *					integer overflow errors occur in the compiler.
	 * @note		USE WITH CAUTION. The is an approximate value. In general, square<square_root<meter>> != meter,
	 *				i.e. the operation is not reversible, and it will result in propogated approximations.
	 *				Use only when absolutely necessary.
	 */
	template<class U, std::intmax_t Eps = 10000000000>
	using square_root = typename units::detail::sqrt_impl<U, Eps>::type;

	//------------------------------
	//	COMPOUND UNITS
	//------------------------------

	/** @cond */ // DOXYGEN IGNORE
	namespace detail
	{
		/**
		 * @brief		implementation of compound_unit
		 * @details		multiplies a variadic list of units together, and is inherited from the resulting
		 *				type.
		 */
		template<class U, class... Us>
		struct compound_impl;
		template<class U>
		struct compound_impl<U>
		{
			using type = U;
		};
		template<class U1, class U2, class... Us>
		struct compound_impl<U1, U2, Us...> : compound_impl<unit_multiply<U1, U2>, Us...>
		{
		};
	}               // namespace detail
	/** @endcond */ // END DOXYGEN IGNORE

	/**
	 * @brief		Represents a conversion factor made up from other conversion factors.
	 * @details		Compound conversion factors are formed by multiplying all the conversion factor template arguments.
	 *				Types provided must inherit from `conversion_factor`. A compound conversion factor can
	 *				be formed from any number of other conversion factors, and unit manipulators like `inverse` and
	 *				`squared` are supported. E.g. to specify acceleration, one could declare
	 *				`using acceleration = compound_conversion factor<length::meters, inverse<squared<seconds>>;`
	 * @tparam		U...	conversion factor which, when multiplied together,
	 *				form the desired compound conversion factor.
	 * @ingroup		ConversionFactor
	 */
	template<class U, class... Us>
	using compound_conversion_factor = typename units::detail::compound_impl<U, Us...>::type;

	//------------------------------
	//	PREFIXES
	//------------------------------

	/** @cond */ // DOXYGEN IGNORE
	namespace detail
	{
		/**
		 * @brief		prefix applicator.
		 * @details		creates a conversion factor from a prefix and a conversion factor
		 */
		template<class Ratio, class ConversionFactor>
		struct prefix
		{
			static_assert(traits::is_ratio_v<Ratio>, "Template parameter `Ratio` must be a `std::ratio`.");
			static_assert(traits::is_conversion_factor_v<ConversionFactor>,
				"Template parameter `ConversionFactor` must be a `conversion_factor` type.");
			using type = units::conversion_factor<Ratio, ConversionFactor>;
		};

		/// recursive exponential implementation
		template<int N, class U>
		struct power_of_ratio
		{
			using type = std::ratio_multiply<U, typename power_of_ratio<N - 1, U>::type>;
		};

		/// End recursion
		template<class U>
		struct power_of_ratio<1, U>
		{
			using type = U;
		};
	}               // namespace detail
	/** @endcond */ // END DOXYGEN IGNORE

	// clang-format off
	/**
	 * @ingroup UnitManipulators
	 * @{
	 * @ingroup Decimal Prefixes
	 * @{
	 */
	template<class U> using atto	= typename units::detail::prefix<std::atto,	U>::type;			///< Represents the type of `class U` with the metric 'atto' prefix appended.	@details E.g. atto<meters> represents meters*10^-18		@tparam U unit type to apply the prefix to.
	template<class U> using femto	= typename units::detail::prefix<std::femto,U>::type;			///< Represents the type of `class U` with the metric 'femto' prefix appended.  @details E.g. femto<meters> represents meters*10^-15	@tparam U unit type to apply the prefix to.
	template<class U> using pico	= typename units::detail::prefix<std::pico,	U>::type;			///< Represents the type of `class U` with the metric 'pico' prefix appended.	@details E.g. pico<meters> represents meters*10^-12		@tparam U unit type to apply the prefix to.
	template<class U> using nano	= typename units::detail::prefix<std::nano,	U>::type;			///< Represents the type of `class U` with the metric 'nano' prefix appended.	@details E.g. nano<meters> represents meters*10^-9		@tparam U unit type to apply the prefix to.
	template<class U> using micro	= typename units::detail::prefix<std::micro,U>::type;			///< Represents the type of `class U` with the metric 'micro' prefix appended.	@details E.g. micro<meters> represents meters*10^-6		@tparam U unit type to apply the prefix to.
	template<class U> using milli	= typename units::detail::prefix<std::milli,U>::type;			///< Represents the type of `class U` with the metric 'milli' prefix appended.	@details E.g. milli<meters> represents meters*10^-3		@tparam U unit type to apply the prefix to.
	template<class U> using centi	= typename units::detail::prefix<std::centi,U>::type;			///< Represents the type of `class U` with the metric 'centi' prefix appended.	@details E.g. centi<meters> represents meters*10^-2		@tparam U unit type to apply the prefix to.
	template<class U> using deci	= typename units::detail::prefix<std::deci,	U>::type;			///< Represents the type of `class U` with the metric 'deci' prefix appended.	@details E.g. deci<meters> represents meters*10^-1		@tparam U unit type to apply the prefix to.
	template<class U> using deca	= typename units::detail::prefix<std::deca,	U>::type;			///< Represents the type of `class U` with the metric 'deca' prefix appended.	@details E.g. deca<meters> represents meters*10^1		@tparam U unit type to apply the prefix to.
	template<class U> using hecto	= typename units::detail::prefix<std::hecto,U>::type;			///< Represents the type of `class U` with the metric 'hecto' prefix appended.	@details E.g. hecto<meters> represents meters*10^2		@tparam U unit type to apply the prefix to.
	template<class U> using kilo	= typename units::detail::prefix<std::kilo,	U>::type;			///< Represents the type of `class U` with the metric 'kilo' prefix appended.	@details E.g. kilo<meters> represents meters*10^3		@tparam U unit type to apply the prefix to.
	template<class U> using mega	= typename units::detail::prefix<std::mega,	U>::type;			///< Represents the type of `class U` with the metric 'mega' prefix appended.	@details E.g. mega<meters> represents meters*10^6		@tparam U unit type to apply the prefix to.
	template<class U> using giga	= typename units::detail::prefix<std::giga,	U>::type;			///< Represents the type of `class U` with the metric 'giga' prefix appended.	@details E.g. giga<meters> represents meters*10^9		@tparam U unit type to apply the prefix to.
	template<class U> using tera	= typename units::detail::prefix<std::tera,	U>::type;			///< Represents the type of `class U` with the metric 'tera' prefix appended.	@details E.g. tera<meters> represents meters*10^12		@tparam U unit type to apply the prefix to.
	template<class U> using peta	= typename units::detail::prefix<std::peta,	U>::type;			///< Represents the type of `class U` with the metric 'peta' prefix appended.	@details E.g. peta<meters> represents meters*10^15		@tparam U unit type to apply the prefix to.
	template<class U> using exa		= typename units::detail::prefix<std::exa,	U>::type;			///< Represents the type of `class U` with the metric 'exa' prefix appended.	@details E.g. exa<meters> represents meters*10^18		@tparam U unit type to apply the prefix to.
	/** @} @} */

	/**
	 * @ingroup UnitManipulators
	 * @{
	 * @ingroup Binary Prefixes
	 * @{
	 */
	template<class U> using kibi	= typename units::detail::prefix<std::ratio<1024>,					U>::type;	///< Represents the type of `class U` with the binary 'kibi' prefix appended.	@details E.g. kibi<bytes> represents bytes*2^10	@tparam U unit type to apply the prefix to.
	template<class U> using mebi	= typename units::detail::prefix<std::ratio<1048576>,				U>::type;	///< Represents the type of `class U` with the binary 'mibi' prefix appended.	@details E.g. mebi<bytes> represents bytes*2^20	@tparam U unit type to apply the prefix to.
	template<class U> using gibi	= typename units::detail::prefix<std::ratio<1073741824>,			U>::type;	///< Represents the type of `class U` with the binary 'gibi' prefix appended.	@details E.g. gibi<bytes> represents bytes*2^30	@tparam U unit type to apply the prefix to.
	template<class U> using tebi	= typename units::detail::prefix<std::ratio<1099511627776>,			U>::type;	///< Represents the type of `class U` with the binary 'tebi' prefix appended.	@details E.g. tebi<bytes> represents bytes*2^40	@tparam U unit type to apply the prefix to.
	template<class U> using pebi	= typename units::detail::prefix<std::ratio<1125899906842624>,		U>::type;	///< Represents the type of `class U` with the binary 'pebi' prefix appended.	@details E.g. pebi<bytes> represents bytes*2^50	@tparam U unit type to apply the prefix to.
	template<class U> using exbi	= typename units::detail::prefix<std::ratio<1152921504606846976>,	U>::type;	///< Represents the type of `class U` with the binary 'exbi' prefix appended.	@details E.g. exbi<bytes> represents bytes*2^60	@tparam U unit type to apply the prefix to.
	/** @} @} */
	// clang-format on

	//------------------------------
	//	CONVERSION TRAITS
	//------------------------------

	namespace traits
	{
		/**
		 * @ingroup		TypeTraits
		 * @brief		Trait which checks whether two conversion factors have the same dimension
		 * @details		Inherits from `std::true_type` or `std::false_type`. Use `is_same_dimension_v<Cf1, Cf2>` to test
		 *				whether the conversion factors `Cf1` and `Cf2` have the same dimension.
		 *				Note: convertible has both the semantic meaning, (i.e. meters can be converted to feet),
		 *				and the c++ meaning of conversion (type meters can be converted to type feet).
		 * @tparam		Cf1 Unit to convert from.
		 * @tparam		Cf2 Unit to convert to.
		 * @sa			is_convertible_unit
		 */
		template<class Cf1, class Cf2>
		struct is_same_dimension
		  : std::is_same<traits::dimension_of_t<typename units::traits::conversion_factor_traits<Cf1>::dimension_type>,
				traits::dimension_of_t<typename units::traits::conversion_factor_traits<Cf2>::dimension_type>>::type
		{
		};

		template<class Cf1, class Cf2>
		inline constexpr bool is_same_dimension_v = is_same_dimension<Cf1, Cf2>::value;
	} // namespace traits

	//------------------------------
	//	CONSTEXPR MATH FUNCTIONS
	//------------------------------

	/** @cond */ // DOXYGEN IGNORE
	namespace detail
	{
		/**
		 * @brief		Helper trait to promote integers or integral units to `double` (units).
		 * @details		Simulates the promotion undergone by integers when calling the standard cmath functions
		 *				overloaded on `float`, `double` and `long double`. Works for both arithmetic types and
		 *				unit types.
		 */
		template<typename T, bool IsUnit = false>
		struct floating_point_promotion : std::conditional<std::is_floating_point_v<T>, T, double>
		{
		};

		template<typename T>
		using floating_point_promotion_t = typename floating_point_promotion<T, traits::is_unit<T>::value>::type;

		template<class Unit>
		struct floating_point_promotion<Unit, true>
		  : traits::replace_underlying<Unit, floating_point_promotion_t<typename Unit::underlying_type>>
		{
		};
	} // namespace detail

	namespace Detail
	{
		template<typename T, std::enable_if_t<std::is_floating_point_v<T>, int> = 0>
		constexpr T sqrtNewtonRaphson(T x, T curr, T prev)
		{
			return curr == prev ? curr : sqrtNewtonRaphson(x, 0.5 * (curr + x / curr), curr);
		}
	}               // namespace Detail
	/** @endcond */ // END DOXYGEN IGNORE

	template<typename T, std::enable_if_t<std::is_arithmetic_v<T>, int> = 0>
	constexpr detail::floating_point_promotion_t<T> sqrt(T x_)
	{
		using FloatingPoint = detail::floating_point_promotion_t<T>;

		const FloatingPoint x(x_);

		return x >= 0 && x < std::numeric_limits<FloatingPoint>::infinity()
			? Detail::sqrtNewtonRaphson(x, x, FloatingPoint(0))
			: std::numeric_limits<FloatingPoint>::quiet_NaN();
	}

	template<typename T, std::enable_if_t<std::is_arithmetic_v<T>, int> = 0>
	constexpr detail::floating_point_promotion_t<T> pow(T x, unsigned long long y)
	{
		return y == 0 ? 1.0 : x * pow(x, y - 1);
	}

	template<typename T, std::enable_if_t<std::is_arithmetic_v<T>, int> = 0>
	constexpr T abs(T x)
	{
		return x < 0 ? -x : x;
	}

	//------------------------------
	//	CONVERSION FUNCTIONS
	//------------------------------

	/**
	 * @brief		Tag for `unit` constructors
	 * @details		Tag to disambiguates the `unit` constructor whose value argument is already linearized.
	 */
	struct linearized_value_t
	{
		explicit linearized_value_t() = default;
	};
	inline constexpr linearized_value_t linearized_value{};

	/** @cond */ // DOXYGEN IGNORE
	namespace detail
	{
		/**
		 * @brief		SFINAE helper to test that types are `conversion_factor`s of the same dimension.
		 */
		template<class Cf1, class Cf2>
		inline constexpr bool is_same_dimension = traits::is_conversion_factor_v<Cf1>&&
			traits::is_conversion_factor_v<Cf2>&& traits::is_same_dimension_v<Cf1, Cf2>;
	}               // namespace detail
	/** @endcond */ // END DOXYGEN IGNORE

	/**
	 * @ingroup		Conversion
	 * @brief		converts a <i>value</i> from an unit to another.
	 * @details		Converts a <i>value</i> of an arithmetic type to another unit. E.g. @code double result =
	 *				convert<meters, feet>(1.0);	// result == 3.28084 @endcode Intermediate computations
	 *				are carried in the widest representation before being converted to `To`.
	 *				`is_same_dimension_v<ConversionFactorFrom, ConversionFactorTo>` shall be `true`.
	 * @sa			unit	for implicit conversion of units.
	 * @tparam		ConversionFactorFrom conversion factor of the unit to convert <i>value</i> from.
	 *				`is_conversion_factor_v<ConversionFactorFrom>` shall be `true`.
	 * @tparam		ConversionFactorTo conversion factor of the unit to convert <i>value</i> to.
	 *				`is_conversion_factor_v<ConversionFactorTo>` shall be `true`.
	 * @tparam		From type of <i>value</i>. Shall be an arithmetic type.
	 * @param[in]	value Arithmetic value to convert.
	 *				The value should represent a quantity in units of `ConversionFactorFrom`.
	 * @tparam		To type of the converted unit value. Shall be an arithmetic type.
	 * @returns		value, converted from units of `ConverionFactorFrom` to `ConverionFactorTo`.
	 *				The value represents a quantity in units of `ConverionFactorTo`.
	 */
	template<class ConversionFactorFrom, class ConversionFactorTo, typename To = UNIT_LIB_DEFAULT_TYPE, typename From,
		std::enable_if_t<detail::is_same_dimension<ConversionFactorFrom, ConversionFactorTo> &&
				std::is_arithmetic_v<To> && std::is_arithmetic_v<From>,
			int> = 0>
	constexpr To convert(const From& value) noexcept
	{
		using Ratio       = std::ratio_divide<typename ConversionFactorFrom::conversion_ratio,
            typename ConversionFactorTo::conversion_ratio>;
		using PiRatio     = std::ratio_subtract<typename ConversionFactorFrom::pi_exponent_ratio,
            typename ConversionFactorTo::pi_exponent_ratio>;
		using Translation = std::ratio_divide<std::ratio_subtract<typename ConversionFactorFrom::translation_ratio,
												  typename ConversionFactorTo::translation_ratio>,
			typename ConversionFactorTo::conversion_ratio>;

		[[maybe_unused]] constexpr auto normal_convert = [](const auto& value) {
			using ResolvedUnitFrom = conversion_factor<typename ConversionFactorFrom::conversion_ratio,
				typename ConversionFactorFrom::dimension_type>;
			using ResolvedUnitTo   = conversion_factor<typename ConversionFactorTo::conversion_ratio,
                typename ConversionFactorTo::dimension_type>;
			return convert<ResolvedUnitFrom, ResolvedUnitTo, std::decay_t<decltype(value)>>(value);
		};

		[[maybe_unused]] constexpr auto pi_convert = [](const auto& value) {
			using ResolvedUnitFrom = conversion_factor<typename ConversionFactorFrom::conversion_ratio,
				typename ConversionFactorFrom::dimension_type, typename ConversionFactorFrom::pi_exponent_ratio>;
			using ResolvedUnitTo   = conversion_factor<typename ConversionFactorTo::conversion_ratio,
                typename ConversionFactorTo::dimension_type, typename ConversionFactorTo::pi_exponent_ratio>;
			return convert<ResolvedUnitFrom, ResolvedUnitTo, std::decay_t<decltype(value)>>(value);
		};

		// same exact unit on both sides
		if constexpr (std::is_same_v<ConversionFactorFrom, ConversionFactorTo>)
		{
			return static_cast<To>(value);
		}
		// PI REQUIRED, no translation
		else if constexpr (!std::is_same_v<std::ratio<0>, PiRatio> && std::is_same_v<std::ratio<0>, Translation>)
		{
			using CommonUnderlying = std::common_type_t<To, From, UNIT_LIB_DEFAULT_TYPE>;

			// constexpr pi in numerator
			if constexpr (PiRatio::num / PiRatio::den >= 1 && PiRatio::num % PiRatio::den == 0)
			{
				return static_cast<To>(normal_convert(static_cast<CommonUnderlying>(value) *
					static_cast<CommonUnderlying>(pow(detail::PI_VAL, PiRatio::num / PiRatio::den))));
			}
			// constexpr pi in denominator
			else if constexpr (PiRatio::num / PiRatio::den <= -1 && PiRatio::num % PiRatio::den == 0)
			{
				return static_cast<To>(normal_convert(static_cast<CommonUnderlying>(value) /
					static_cast<CommonUnderlying>(pow(detail::PI_VAL, -PiRatio::num / PiRatio::den))));
			}
			// non-constexpr pi in numerator. This case (only) isn't actually constexpr.
			else if constexpr (PiRatio::num / PiRatio::den < 1 && PiRatio::num / PiRatio::den > -1)
			{
				return static_cast<To>(normal_convert(static_cast<CommonUnderlying>(value) *
					static_cast<CommonUnderlying>(std::pow(detail::PI_VAL, PiRatio::num / PiRatio::den))));
			}
		}
		// Translation required, no pi variable
		else if constexpr (std::is_same_v<std::ratio<0>, PiRatio> && !std::is_same_v<std::ratio<0>, Translation>)
		{
			using CommonUnderlying = std::common_type_t<To, From, UNIT_LIB_DEFAULT_TYPE>;

			return static_cast<To>(normal_convert(static_cast<CommonUnderlying>(value)) +
				(static_cast<CommonUnderlying>(Translation::num) / static_cast<CommonUnderlying>(Translation::den)));
		}
		// pi and translation needed
		else if constexpr (!std::is_same_v<std::ratio<0>, PiRatio> && !std::is_same_v<std::ratio<0>, Translation>)
		{
			using CommonUnderlying = std::common_type_t<To, From, UNIT_LIB_DEFAULT_TYPE>;

			return static_cast<To>(pi_convert(static_cast<CommonUnderlying>(value)) +
				(static_cast<CommonUnderlying>(Translation::num) / static_cast<CommonUnderlying>(Translation::den)));
		}
		// normal conversion between two different units
		else
		{
			using CommonUnderlying = std::common_type_t<To, From, std::intmax_t>;

			if constexpr (Ratio::num == 1 && Ratio::den == 1)
				return static_cast<To>(value);
			if constexpr (Ratio::num != 1 && Ratio::den == 1)
				return static_cast<To>(
					static_cast<CommonUnderlying>(value) * static_cast<CommonUnderlying>(Ratio::num));
			if constexpr (Ratio::num == 1 && Ratio::den != 1)
				return static_cast<To>(
					static_cast<CommonUnderlying>(value) / static_cast<CommonUnderlying>(Ratio::den));
			if constexpr (Ratio::num != 1 && Ratio::den != 1)
				return static_cast<To>(
					(static_cast<CommonUnderlying>(value) * static_cast<CommonUnderlying>(Ratio::num)) /
					static_cast<CommonUnderlying>(Ratio::den));
		}
	}

	/** @cond */ // DOXYGEN IGNORE
	namespace detail
	{
		/**
		 * @brief		SFINAE helper to prevent warnings in Clang 6 when `From` or `To` is a `conversion_factor`.
		 * @details		`typename T::conversion_factor` is interpreted as a constructor when `T` is a
		 *				`conversion_factor` (-Winjected-class-name).
		 */
		template<class UnitFrom, class UnitTo>
		struct delayed_is_same_dimension : std::false_type
		{
			static constexpr bool value =
				traits::is_same_dimension_v<typename UnitFrom::conversion_factor, typename UnitTo::conversion_factor>;
		};

		/**
		 * @brief		SFINAE helper to test that types are convertible `unit`s.
		 */
		template<class From, class To>
		inline constexpr bool is_convertible_unit =
			std::conjunction_v<traits::is_unit<From>, traits::is_unit<To>, delayed_is_same_dimension<From, To>>;
	}               // namespace detail
	/** @endcond */ // END DOXYGEN IGNORE

	/**
	 * @ingroup		Conversion
	 * @brief		converts an unit to another unit.
	 * @details		Converts the value of an unit to another unit. E.g. @code meter_t result =
	 *				convert<meters>(foot_t(1.0));	// result == 3.28084_m @endcode Intermediate
	 *				computations are carried in the widest representation before being converted to `UnitTo`.
	 *				`is_convertible_unit_v<UnitFrom, UnitTo>` shall be `true`.
	 * @sa			unit	for implicit conversion of unit containers.
	 * @tparam		UnitFrom unit to convert to `UnitTo`. `is_unit_v<UnitFrom>` shall be `true`.
	 * @tparam		UnitTo unit to convert `from` to. `is_unit_v<UnitTo>` shall be `true`.
	 * @returns		from, converted from units of `UnitFrom` to `UnitTo`.
	 */
	template<class UnitTo, class UnitFrom, std::enable_if_t<detail::is_convertible_unit<UnitFrom, UnitTo>, int> = 0>
	constexpr UnitTo convert(const UnitFrom& from) noexcept
	{
		return UnitTo(convert<typename UnitFrom::conversion_factor, typename UnitTo::conversion_factor,
						  typename UnitTo::underlying_type>(from.to_linearized()),
			linearized_value);
	}

	//----------------------------------
	//	NUMERICAL SCALE TRAITS
	//----------------------------------

	namespace traits
	{
		/** @cond */ // DOXYGEN IGNORE
		namespace detail
		{
			template<class NumericalScale>
			struct invocable_scale
			{
				template<class T,
					std::enable_if_t<
						std::is_same_v<decltype(NumericalScale::linearize(T{})), decltype(NumericalScale::scale(T{}))>,
						int> = 0>
				decltype(NumericalScale::scale(T{})) operator()(T);
			};
		}               // namespace detail
		/** @endcond */ // END DOXYGEN IGNORE

		/**
		 * @ingroup		TypeTraits
		 * @brief		Trait which tests whether `T` meets the requirements for a numerical scale
		 * @details		A numerical scale must have static member functions named `linearize` and `scale`
		 *				that take one `Ret` argument and return a `Ret` value, where
		 *				`linearize` returns the linearized input value and
		 *				`scale` returns the scaled input value.
		 *
		 *				Numerical scales are used by `units::unit` to linearize and scale values
		 *				if they represent things like dB.
		 */
		template<class T, class Ret>
		using is_numerical_scale = std::is_invocable_r<Ret, detail::invocable_scale<T>, Ret>;

		template<class T, class Ret>
		inline constexpr bool is_numerical_scale_v = is_numerical_scale<T, Ret>::value;
	} // namespace traits

	//------------------------------
	//	UNIT TYPE TRAITS
	//------------------------------

	namespace traits
	{
#ifdef FOR_DOXYGEN_PURPOSOES_ONLY
		/**
		 * @ingroup		TypeTraits
		 * @brief		Trait for accessing the publically defined types of `units::unit`
		 * @details		The units library determines certain properties of the unit types passed to them
		 *				and what they represent by using the members of the corresponding unit_traits instantiation.
		 */
		template<typename T>
		struct unit_traits
		{
			typedef typename T::numerical_scale_type
				numerical_scale_type; ///< Type of the unit numerical_scale (e.g. linear_scale, decibel_scale). This
									  ///< property is used to enable the proper linear or logarithmic arithmetic
									  ///< functions.
			typedef
				typename T::underlying_type underlying_type; ///< Underlying storage type of the `unit`, e.g. `double`.
			typedef typename T::value_type
				value_type; ///< Synonym for underlying type. May be removed in future versions. Prefer underlying_type.
			typedef
				typename T::conversion_factor conversion_factor; ///< Type of unit the `unit` represents, e.g. `meters`
		};
#endif

		/** @cond */ // DOXYGEN IGNORE
		/**
		 * @brief		unit_traits specialization for things which are not unit
		 * @details
		 */
		template<typename T, typename = void>
		struct unit_traits
		{
			using numerical_scale_type = void;
			using underlying_type      = void;
			using value_type           = void;
			using conversion_factor    = void;
		};

		/**
		 * @ingroup		TypeTraits
		 * @brief		Trait for accessing the publically defined types of `units::unit`
		 * @details
		 */
		template<typename T>
		struct unit_traits<T,
			std::void_t<typename T::numerical_scale_type, typename T::underlying_type, typename T::value_type,
				typename T::conversion_factor>>
		{
			using numerical_scale_type = typename T::numerical_scale_type;
			using underlying_type      = typename T::underlying_type;
			using value_type           = typename T::value_type;
			using conversion_factor    = typename T::conversion_factor;
		};
		/** @endcond */ // END DOXYGEN IGNORE
	}                   // namespace traits

	namespace traits
	{
		/**
		 * @ingroup		TypeTraits
		 * @brief		Trait which tests whether two container types derived from `unit` are convertible to each other
		 * @details		Inherits from `std::true_type` or `std::false_type`. Use `is_convertible_unit_v<U1, U2>` to test
		 *				whether `class U1` is convertible to `class U2`. Note: convertible has both the semantic
		 *				meaning, (i.e. meters can be converted to feet), and the c++ meaning of conversion (type meters
		 *				can be converted to type feet). Conversion is always symmetric, so if U1 is convertible to U2,
		 *				then U2 will be convertible to U1.
		 * @tparam		U1 Unit to convert from.
		 * @tparam		U2 Unit to convert to.
		 * @sa			is_convertible_conversion_factor
		 */
		template<class U1, class U2>
		using is_convertible_unit = is_same_dimension<typename units::traits::unit_traits<U1>::conversion_factor,
			typename units::traits::unit_traits<U2>::conversion_factor>;

		template<class U1, class U2>
		inline constexpr bool is_convertible_unit_v = is_convertible_unit<U1, U2>::value;

		/** @cond */ // DOXYGEN IGNORE
		namespace detail
		{
			template<class ConversionFactor, class T, class NumericalScale>
			unit<ConversionFactor, T, NumericalScale> unit_base_t_impl(
				const volatile unit<ConversionFactor, T, NumericalScale>*);

			template<class T, bool IsUnit = false>
			struct unit_base_impl
			{
			};

			template<class T>
			struct unit_base_impl<T, true>
			{
				using type = decltype(unit_base_t_impl(std::declval<T*>()));
			};
		}               // namespace detail
		/** @endcond */ // END DOXYGEN IGNORE

		/**
		 * @ingroup		TypeTraits
		 * @brief		SFINAE-able trait that names the `unit` base of `T`.
		 * @details		If `is_unit_v<T>` is `true`, the member `type` alias names the cv-unqualified `unit`
		 *				specialization that `T` is derived from. Otherwise, there is no `type` member. Note that
		 *				`unit_base_t<unit<...>>` names `unit<...>`.
		 */
		template<class T>
		struct unit_base : detail::unit_base_impl<T, is_unit<T>::value>
		{
		};

		template<class T>
		using unit_base_t = typename unit_base<T>::type;

	} // namespace traits

	//----------------------------------
	//	UNIT TYPE
	//----------------------------------

	/** @cond */ // DOXYGEN IGNORE
	// forward declaration
	struct linear_scale;
	struct decibel_scale;

	namespace detail
	{
		/**
		 * @brief		SFINAE helper to test if an arithmetic conversion is lossless.
		 */
		template<class From, class To>
		inline constexpr bool is_losslessly_convertible = std::is_arithmetic_v<From> &&
			(std::is_floating_point_v<To> || !std::is_floating_point_v<From>);

		/**
		 * @brief		Trait which tests if a unit type can be converted to another unit type without truncation error.
		 * @details		Valid only when the involved units have integral underlying types.
		 */
		template<class ConversionFactorFrom, class ConversionFactorTo>
		struct is_non_truncated_convertible_unit : std::false_type
		{
			static constexpr bool value = std::ratio_divide<typename ConversionFactorFrom::conversion_ratio,
											  typename ConversionFactorTo::conversion_ratio>::den == 1;
		};

		/**
		 * @brief		SFINAE helper to test if a conversion of units is lossless.
		 */
		template<class UnitFrom, class UnitTo>
		inline constexpr bool is_losslessly_convertible_unit =
			std::conjunction_v<traits::is_convertible_unit<UnitFrom, UnitTo>,
				std::disjunction<std::is_floating_point<typename UnitTo::underlying_type>,
					std::conjunction<std::negation<std::is_floating_point<typename UnitFrom::underlying_type>>,
						detail::is_non_truncated_convertible_unit<typename UnitFrom::conversion_factor,
							typename UnitTo::conversion_factor>>>>;

		/**
		 * @brief		SFINAE helper to test if a `conversion_factor` is of the time dimension.
		 */
		template<class ConversionFactor>
		inline constexpr bool is_time_conversion_factor =
			traits::is_same_dimension_v<ConversionFactor, conversion_factor<std::ratio<1>, dimension::time>>;

		/**
		 * @brief		helper type to identify units.
		 * @details		A non-templated base class for `unit` which enables compile-time testing.
		 */
		struct _unit
		{
		};
	}               // namespace detail
	/** @endcond */ // END DOXYGEN IGNORE

	namespace traits
	{
		// forward declaration
		template<typename T>
		struct is_dimensionless_unit;

		/**
		 * @ingroup		TypeTraits
		 * @brief		Traits which tests if a class is a `unit`
		 * @details		Inherits from `std::true_type` or `std::false_type`. Use `is_unit_v<T>` to test
		 *				whether `class T` implements a `unit`.
		 */
		template<class T>
		struct is_unit : std::is_base_of<units::detail::_unit, T>::type
		{
		};

		template<class T>
		inline constexpr bool is_unit_v = is_unit<T>::value;
	} // namespace traits

	/**
	 * @ingroup		UnitTypes
	 * @brief		Describes objects that represent quantities of a given unit.
	 * @details		Stores a value which represents a quantity in the given units. Units
	 *				(except dimensionless units) are *not* convertible to arithmetic types, in order to
	 *				provide type safety in dimensional analysis. Units *are* implicitly
	 *				convertible to other units types of the same dimension, if such conversion is lossless.
	 *				Units support various types of arithmetic operations, depending on their scale type.
	 *
	 *				The value of an `unit` can only be set on construction, or changed by assignment
	 *				from another `unit` type. If necessary, the underlying value can be accessed
	 *				using `operator()`: @code
	 *				meter_t m(5.0);
	 *				double val = m(); // val == 5.0	@endcode.
	 * @tparam		ConversionFactor `conversion_factor` of the represented unit (e.g. meters)
	 * @tparam		T underlying type of the storage. Defaults to `UNIT_LIB_DEFAULT_TYPE`.
	 * @tparam		NumericalScale optional scale class for the units. Defaults to linear (i.e. does
	 *				not scale the unit value). Examples of non-linear scales could be logarithmic,
	 *				decibel, or richter scales. Numerical scales must adhere to the numerical-scale
	 *				concept, i.e. `is_numerical_scale_v<...>` must be `true`.
	 * @sa
	 *				- \ref lengthUnits "length units"
	 *				- \ref massUnits "mass units"
	 *				- \ref timeUnits "time units"
	 *				- \ref angleUnits "angle units"
	 *				- \ref currentUnits "current units"
	 *				- \ref temperatureUnits "temperature units"
	 *				- \ref substanceUnits "substance units"
	 *				- \ref luminousIntensityUnits "luminous intensity units"
	 *				- \ref solidAngleUnits "solid angle units"
	 *				- \ref frequencyUnits "frequency units"
	 *				- \ref velocityUnits "velocity units"
	 *				- \ref angularVelocityUnits "angular velocity units"
	 *				- \ref accelerationUnits "acceleration units"
	 *				- \ref forceUnits "force units"
	 *				- \ref pressureUnits "pressure units"
	 *				- \ref chargeUnits "charge units"
	 *				- \ref energyUnits "energy units"
	 *				- \ref powerUnits "power units"
	 *				- \ref voltageUnits "voltage units"
	 *				- \ref capacitanceUnits "capacitance units"
	 *				- \ref impedanceUnits "impedance units"
	 *				- \ref magneticFluxUnits "magnetic flux units"
	 *				- \ref magneticFieldStrengthUnits "magnetic field strength units"
	 *				- \ref inductanceUnits "inductance units"
	 *				- \ref luminousFluxUnits "luminous flux units"
	 *				- \ref illuminanceUnits "illuminance units"
	 *				- \ref radiationUnits "radiation units"
	 *				- \ref torqueUnits "torque units"
	 *				- \ref areaUnits "area units"
	 *				- \ref volumeUnits "volume units"
	 *				- \ref densityUnits "density units"
	 *				- \ref concentrationUnits "concentration units"
	 *				- \ref constantUnits "constant units"
	 */
	template<class ConversionFactor, typename T = UNIT_LIB_DEFAULT_TYPE, class NumericalScale = linear_scale>
	class unit : public ConversionFactor, private NumericalScale, units::detail::_unit
	{
		static_assert(traits::is_conversion_factor_v<ConversionFactor>,
			"Template parameter `ConversionFactor` must be a conversion factor. Check that you aren't using an unit "
			"type (_t).");
		static_assert(traits::is_numerical_scale_v<NumericalScale, T>,
			"Template parameter `NumericalScale` does not conform to the `is_numerical_scale` concept.");

	public:
		using numerical_scale_type = NumericalScale; ///< Type of the numerical scale of the unit (e.g. linear_scale)
		using underlying_type      = T;              ///< Type of the underlying storage of the unit (e.g. double)
		using value_type =
			T; ///< Synonym for underlying type. May be removed in future versions. Prefer underlying_type.
		using conversion_factor = ConversionFactor; ///< Type of `conversion_factor` the `unit` represents (e.g. meters)

		/**
		 * @ingroup		Constructors
		 * @brief		default constructor.
		 */
		constexpr unit() = default;

		/**
		 * @ingroup		Constructors
		 * @brief		default copy constructor.
		 */
		constexpr unit(const unit&) = default;

		/**
		 * @brief		constructor
		 * @details		constructs a new unit with `value`.
		 * @param[in]	value	unit magnitude.
		 */
		template<class Ty, class Cf = ConversionFactor,
			std::enable_if_t<!traits::is_dimensionless_unit<Cf>::value && detail::is_losslessly_convertible<Ty, T>,
				int> = 0>
		explicit constexpr unit(const Ty value) noexcept
		  : linearized_value(NumericalScale::linearize(static_cast<T>(value)))
		{
		}

		/**
		 * @brief		constructor
		 * @details		constructs a new unit with `value`.
		 * @param[in]	value	linearized unit magnitude.
		 */
		template<class Ty, std::enable_if_t<detail::is_losslessly_convertible<Ty, T>, int> = 0>
		explicit constexpr unit(const Ty value, linearized_value_t) noexcept : linearized_value(value)
		{
		}

		/**
		 * @brief		constructor
		 * @details		enable implicit conversions from T types ONLY for linear dimensionless units
		 * @param[in]	value value of the unit
		 */
		template<class Ty, class Cf = ConversionFactor,
			std::enable_if_t<traits::is_dimensionless_unit<Cf>::value && detail::is_losslessly_convertible<Ty, T>,
				int> = 0>
		constexpr unit(const Ty value) noexcept : linearized_value(NumericalScale::linearize(static_cast<T>(value)))
		{
		}

		/**
		 * @brief		chrono constructor
		 * @details		enable implicit conversions from std::chrono::duration types ONLY for time units
		 * @param[in]	value value of the unit
		 */
		template<class Rep, class Period, typename Cf = ConversionFactor,
			std::enable_if_t<detail::is_time_conversion_factor<Cf> && detail::is_losslessly_convertible<Rep, T>, int> =
				0>
		constexpr unit(const std::chrono::duration<Rep, Period>& value) noexcept
		  : linearized_value(NumericalScale::linearize(units::convert<unit>(
				units::unit<units::conversion_factor<Period, dimension::time>, Rep>(value.count()))()))
		{
		}

		/**
		 * @brief		converting constructor
		 * @details		performs implicit unit conversions if required.
		 * @param[in]	rhs unit to copy.
		 */
		template<class ConversionFactorRhs, typename Ty, class NsRhs,
			std::enable_if_t<detail::is_losslessly_convertible_unit<unit<ConversionFactorRhs, Ty, NsRhs>, unit>, int> =
				0>
		constexpr unit(const unit<ConversionFactorRhs, Ty, NsRhs>& rhs) noexcept
		  : linearized_value(units::convert<unit>(rhs).linearized_value)
		{
		}

		/**
		 * @brief		default assignment
		 * @details		performs implicit unit conversions if required.
		 * @param[in]	rhs unit to copy.
		 */
		constexpr unit& operator=(const unit& rhs) noexcept = default;

		/**
		 * @brief		assignment
		 * @details		performs implicit conversions from built-in types ONLY for dimensionless units
		 * @param[in]	rhs value to copy.
		 */
		template<class Cf = ConversionFactor, class = std::enable_if_t<traits::is_dimensionless_unit<Cf>::value>>
		constexpr unit& operator=(const underlying_type& rhs) noexcept
		{
			linearized_value = rhs;
			return *this;
		}

		/**
		 * @brief		less-than
		 * @details		compares the linearized value of two units. Performs unit conversions if necessary.
		 * @param[in]	rhs right-hand side unit for the comparison
		 * @returns		true IFF the value of `this` is less than the value of `rhs`
		 */
		template<class ConversionFactorRhs, typename Ty, class NsRhs>
		constexpr bool operator<(const unit<ConversionFactorRhs, Ty, NsRhs>& rhs) const noexcept
		{
			using CommonUnit = std::common_type_t<unit, unit<ConversionFactorRhs, Ty, NsRhs>>;
			return (CommonUnit(*this).linearized_value < CommonUnit(rhs).linearized_value);
		}

		/**
		 * @brief		less-than or equal
		 * @details		compares the linearized value of two units. Performs unit conversions if necessary.
		 * @param[in]	rhs right-hand side unit for the comparison
		 * @returns		true IFF the value of `this` is less than or equal to the value of `rhs`
		 */
		template<class ConversionFactorRhs, typename Ty, class NsRhs>
		constexpr bool operator<=(const unit<ConversionFactorRhs, Ty, NsRhs>& rhs) const noexcept
		{
			using CommonUnit = std::common_type_t<unit, unit<ConversionFactorRhs, Ty, NsRhs>>;
			return (CommonUnit(*this).linearized_value <= CommonUnit(rhs).linearized_value);
		}

		/**
		 * @brief		greater-than
		 * @details		compares the linearized value of two units. Performs unit conversions if necessary.
		 * @param[in]	rhs right-hand side unit for the comparison
		 * @returns		true IFF the value of `this` is greater than the value of `rhs`
		 */
		template<class ConversionFactorRhs, typename Ty, class NsRhs>
		constexpr bool operator>(const unit<ConversionFactorRhs, Ty, NsRhs>& rhs) const noexcept
		{
			using CommonUnit = std::common_type_t<unit, unit<ConversionFactorRhs, Ty, NsRhs>>;
			return (CommonUnit(*this).linearized_value > CommonUnit(rhs).linearized_value);
		}

		/**
		 * @brief		greater-than or equal
		 * @details		compares the linearized value of two units. Performs unit conversions if necessary.
		 * @param[in]	rhs right-hand side unit for the comparison
		 * @returns		true IFF the value of `this` is greater than or equal to the value of `rhs`
		 */
		template<class ConversionFactorRhs, typename Ty, class NsRhs>
		constexpr bool operator>=(const unit<ConversionFactorRhs, Ty, NsRhs>& rhs) const noexcept
		{
			using CommonUnit = std::common_type_t<unit, unit<ConversionFactorRhs, Ty, NsRhs>>;
			return (CommonUnit(*this).linearized_value >= CommonUnit(rhs).linearized_value);
		}

		/**
		 * @brief		equality
		 * @details		compares the linearized value of two units. Performs unit conversions if necessary.
		 * @param[in]	rhs right-hand side unit for the comparison
		 * @returns		true IFF the value of `this` exactly equal to the value of rhs.
		 * @note		This may not be suitable for all applications when the underlying_type of unit is a double.
		 */
		template<class ConversionFactorRhs, typename Ty, class NsRhs>
		constexpr std::enable_if_t<std::is_floating_point_v<T> || std::is_floating_point_v<Ty>, bool> operator==(
			const unit<ConversionFactorRhs, Ty, NsRhs>& rhs) const noexcept
		{
			using CommonUnit       = std::common_type_t<unit, unit<ConversionFactorRhs, Ty, NsRhs>>;
			using CommonUnderlying = typename CommonUnit::underlying_type;

			const auto common_lhs(CommonUnit(*this).linearized_value);
			const auto common_rhs(CommonUnit(rhs).linearized_value);

			return abs(common_lhs - common_rhs) <
				std::numeric_limits<CommonUnderlying>::epsilon() * abs(common_lhs + common_rhs) ||
				abs(common_lhs - common_rhs) < std::numeric_limits<CommonUnderlying>::min();
		}

		template<class ConversionFactorRhs, typename Ty, class NsRhs>
		constexpr std::enable_if_t<std::is_integral<T>::value && std::is_integral<Ty>::value, bool> operator==(
			const unit<ConversionFactorRhs, Ty, NsRhs>& rhs) const noexcept
		{
			using CommonUnit = std::common_type_t<unit, unit<ConversionFactorRhs, Ty, NsRhs>>;
			return CommonUnit(*this).linearized_value == CommonUnit(rhs).linearized_value;
		}

		/**
		 * @brief		inequality
		 * @details		compares the linearized value of two units. Performs unit conversions if necessary.
		 * @param[in]	rhs right-hand side unit for the comparison
		 * @returns		true IFF the value of `this` is not equal to the value of rhs.
		 * @note		This may not be suitable for all applications when the underlying_type of unit is a double.
		 */
		template<class ConversionFactorRhs, typename Ty, class NsRhs>
		constexpr bool operator!=(const unit<ConversionFactorRhs, Ty, NsRhs>& rhs) const noexcept
		{
			return !(*this == rhs);
		}

		/**
		 * @brief		unit value
		 * @returns		value of the unit in it's underlying, non-safe type.
		 */
		constexpr T operator()() const noexcept
		{
			return NumericalScale::scale(linearized_value);
		}

		/**
		 * @brief		unit value
		 * @returns		value of the unit in it's underlying, non-safe type.
		 */
		constexpr underlying_type value() const noexcept
		{
			return static_cast<underlying_type>(*this);
		}

		/**
		 * @brief		unit value
		 * @returns		value of the unit converted to an arithmetic, non-safe type.
		 */
		template<typename Ty, std::enable_if_t<std::is_arithmetic_v<Ty>, int> = 0>
		constexpr Ty to() const noexcept
		{
			return static_cast<Ty>(*this);
		}

		/**
		 * @brief		linearized unit value
		 * @returns		linearized value of unit which has a (possibly) non-linear scale. For `unit` types with
		 *				linear scales, this is equivalent to `value`.
		 */
		constexpr T to_linearized() const noexcept
		{
			return linearized_value;
		}

		/**
		 * @brief		conversion
		 * @details		Converts to a different unit. Units can be converted to other units
		 *				implicitly, but this can be used in cases where the explicit notation of a conversion
		 *				is beneficial, or where an prvalue unit is needed.
		 * @tparam		Cf conversion factor of the unit to convert to
		 * @tparam		Ty underlying type of the unit to convert to
		 * @returns		a unit with the specified parameters containing the equivalent value to
		 *				*this.
		 */
		template<class Cf, typename Ty = T>
		constexpr unit<Cf, Ty> convert() const noexcept
		{
			static_assert(traits::is_conversion_factor_v<Cf>, "Template parameter `Cf` must be a conversion factor.");
			return unit<Cf, Ty>(*this);
		}

		/**
		 * @brief		implicit type unsafe conversion.
		 * @details		only enabled for dimensionless unit types.
		 */
		template<class Ty,
			std::enable_if_t<traits::is_dimensionless_unit<ConversionFactor>::value && std::is_arithmetic<Ty>::value,
				int> = 0>
		constexpr operator Ty() const noexcept
		{
			// this conversion also resolves any PI exponents, by converting from a non-zero PI ratio to a zero-pi
			// ratio.
			return units::convert<units::unit<units::conversion_factor<std::ratio<1>, units::dimension::dimensionless>,
				Ty, NumericalScale>>(*this)();
		}

		/**
		 * @brief		explicit type unsafe conversion.
		 * @details		only enabled for non-dimensionless unit types.
		 */
		template<class Ty,
			std::enable_if_t<!traits::is_dimensionless_unit<ConversionFactor>::value && std::is_arithmetic<Ty>::value,
				int> = 0>
		constexpr explicit operator Ty() const noexcept
		{
			return static_cast<Ty>((*this)());
		}

		/**
		 * @brief		chrono implicit type conversion.
		 * @details		only enabled for time unit types.
		 */
		template<class Rep, class Period, typename Cf = ConversionFactor,
			std::enable_if_t<detail::is_time_conversion_factor<Cf> && detail::is_losslessly_convertible<T, Rep>, int> =
				0>
		constexpr operator std::chrono::duration<Rep, Period>() const noexcept
		{
			return std::chrono::duration<Rep, Period>(
				units::unit<units::conversion_factor<Period, dimension::time>, Rep>(*this)());
		}

		/**
		 * @brief		returns the unit name
		 */
		template<class Unit = unit>
		constexpr const char* name() const noexcept
		{
			return unit_name_v<Unit>;
		}

		/**
		 * @brief		returns the unit abbreviation
		 */
		template<class Unit = unit>
		constexpr const char* abbreviation() const noexcept
		{
			return unit_abbreviation_v<Unit>;
		}

	private:
		template<class Cf, typename Ty, class Ns>
		friend class unit;

		T linearized_value;
	};

	//------------------------------
	//	UNIT NON-MEMBER FUNCTIONS
	//------------------------------

	/**
	 * @ingroup		UnitTypes
	 * @brief		Constructs a unit container from an arithmetic type.
	 * @details		make_unit can be used to construct a unit container from an arithmetic type, as an alternative to
	 *				using the explicit constructor. Unlike the explicit constructor it forces the user to explicitly
	 *				specify the units.
	 * @tparam		UnitType Type to construct.
	 * @tparam		T		Arithmetic type.
	 * @param[in]	value	Arithmetic value that represents a quantity in units of `UnitType`.
	 */
	template<class UnitType, typename T,
		std::enable_if_t<detail::is_losslessly_convertible<T, typename UnitType::underlying_type>, int> = 0>
	constexpr UnitType make_unit(const T value) noexcept
	{
		static_assert(traits::is_unit_v<UnitType>, "Template parameter `UnitType` must be a unit type.");
		return UnitType(value);
	}

#if !defined(UNIT_LIB_DISABLE_IOSTREAM)

	//-----------------------------------------
	//	OSTREAM OPERATOR FOR EPHEMERAL UNITS
	//-----------------------------------------

	template<class D, class E>
	std::ostream& operator<<(std::ostream& os, const dim<D, E>&)
	{
		if constexpr (E::num != 0)
			os << ' ' << D::abbreviation;
		if constexpr (E::num != 0 && E::num != 1)
		{
			os << "^" << E::num;
		}
		if constexpr (E::den != 1)
		{
			os << "/" << E::den;
		}
		return os;
	}

	inline std::ostream& operator<<(std::ostream& os, const dimension_t<>&)
	{
		return os;
	}

	template<class Dim, class... Dims>
	std::ostream& operator<<(std::ostream& os, const dimension_t<Dim, Dims...>&)
	{
		os << Dim{};
		os << dimension_t<Dims...>{};
		return os;
	}

	template<class ConversionFactor, typename T, class NumericalScale>
	std::ostream& operator<<(std::ostream& os, const unit<ConversionFactor, T, NumericalScale>& obj)
	{
		using BaseConversion   = conversion_factor<std::ratio<1>, typename ConversionFactor::dimension_type>;
		using BaseUnit         = unit<BaseConversion, T, NumericalScale>;
		using PromotedBaseUnit = unit<BaseConversion, detail::floating_point_promotion_t<T>, NumericalScale>;

		os << std::conditional_t<detail::is_losslessly_convertible_unit<std::decay_t<decltype(obj)>, BaseUnit>,
			BaseUnit, PromotedBaseUnit>(obj)();

		using DimType = traits::dimension_of_t<ConversionFactor>;
		if constexpr (!DimType::empty)
		{
			os << DimType{};
		}

		return os;
	}
#endif

	//------------------------------
	//	std::common_type
	//------------------------------

	/** @cond */ // DOXYGEN IGNORE
	namespace detail
	{
		/**
		 * @brief		greatest common divisor of two ratios.
		 */
		template<class Ratio1, class Ratio2>
		using ratio_gcd = std::ratio<std::gcd(Ratio1::num, Ratio2::num), std::lcm(Ratio1::den, Ratio2::den)>;
	}               // namespace detail
	/** @endcond */ // END DOXYGEN IGNORE
} // end namespace units

namespace std
{
	/**
	 * @ingroup		STDTypeTraits
	 * @brief		common type of units
	 * @details		The `type` alias of the `std::common_type` of two `unit`s of the same dimension is the least precise
	 *				`unit` to which both `unit` arguments can be converted to without requiring a division operation or
	 *				truncating any value of these conversions, although floating-point units may have round-off errors.
	 *				If the units have mixed scales, preference is given to `linear_scale` for their common type.
	 */
	template<class ConversionFactorLhs, class Tx, class ConversionFactorRhs, class Ty, class NumericalScale>
	struct common_type<units::unit<ConversionFactorLhs, Tx, NumericalScale>,
		units::unit<ConversionFactorRhs, Ty, NumericalScale>>
	  : std::enable_if<units::traits::is_same_dimension_v<ConversionFactorLhs, ConversionFactorRhs>,
			units::unit<units::traits::strong_t<units::conversion_factor<
							units::detail::ratio_gcd<typename ConversionFactorLhs::conversion_ratio,
								typename ConversionFactorRhs::conversion_ratio>,
							units::traits::dimension_of_t<ConversionFactorLhs>,
							units::detail::ratio_gcd<typename ConversionFactorLhs::pi_exponent_ratio,
								typename ConversionFactorRhs::pi_exponent_ratio>,
							units::detail::ratio_gcd<typename ConversionFactorLhs::translation_ratio,
								typename ConversionFactorRhs::translation_ratio>>>,
				common_type_t<Tx, Ty>, NumericalScale>>
	{
	};

	/** @cond */ // DOXYGEN IGNORE
	/**
	 * @brief		`linear_scale` preferring specializations.
	 */
	template<class ConversionFactorLhs, class Tx, class ConversionFactorRhs, class Ty>
	struct common_type<units::unit<ConversionFactorLhs, Tx, units::linear_scale>,
		units::unit<ConversionFactorRhs, Ty, units::decibel_scale>>
	  : common_type<units::unit<ConversionFactorLhs, Tx, units::linear_scale>,
			units::unit<ConversionFactorRhs, Ty, units::linear_scale>>
	{
	};

	template<class ConversionFactorLhs, class Tx, class ConversionFactorRhs, class Ty>
	struct common_type<units::unit<ConversionFactorLhs, Tx, units::decibel_scale>,
		units::unit<ConversionFactorRhs, Ty, units::linear_scale>>
	  : common_type<units::unit<ConversionFactorLhs, Tx, units::linear_scale>,
			units::unit<ConversionFactorRhs, Ty, units::linear_scale>>
	{
	};
	/** @endcond */ // END DOXYGEN IGNORE
} // namespace std

namespace units
{
	//----------------------------------------
	//	UNIT COMPOUND ASSIGNMENT OPERATORS
	//----------------------------------------

	/** @cond */ // DOXYGEN IGNORE
	namespace detail
	{
		/**
		 * @brief		Helper to make the use of a template parameter a non-deduced context.
		 */
		template<class T>
		struct type_identity
		{
			using type = T;
		};

		template<class T>
		using type_identity_t = typename type_identity<T>::type;
	}               // namespace detail
	/** @endcond */ // END DOXYGEN IGNORE

	template<class UnitTypeLhs, std::enable_if_t<traits::is_unit_v<UnitTypeLhs>, int> = 0>
	constexpr UnitTypeLhs& operator+=(UnitTypeLhs& lhs, const detail::type_identity_t<UnitTypeLhs>& rhs) noexcept
	{
		lhs = lhs + rhs;
		return lhs;
	}

	template<class UnitTypeLhs, std::enable_if_t<traits::is_unit_v<UnitTypeLhs>, int> = 0>
	constexpr UnitTypeLhs& operator-=(UnitTypeLhs& lhs, const detail::type_identity_t<UnitTypeLhs>& rhs) noexcept
	{
		lhs = lhs - rhs;
		return lhs;
	}

	template<class UnitTypeLhs, std::enable_if_t<traits::is_unit_v<UnitTypeLhs>, int> = 0>
	constexpr UnitTypeLhs& operator*=(UnitTypeLhs& lhs, const typename UnitTypeLhs::underlying_type& rhs) noexcept
	{
		lhs = lhs * rhs;
		return lhs;
	}

	template<class UnitTypeLhs, std::enable_if_t<traits::is_unit_v<UnitTypeLhs>, int> = 0>
	constexpr UnitTypeLhs& operator/=(UnitTypeLhs& lhs, const typename UnitTypeLhs::underlying_type& rhs) noexcept
	{
		lhs = lhs / rhs;
		return lhs;
	}

	template<class UnitTypeLhs, std::enable_if_t<traits::is_unit_v<UnitTypeLhs>, int> = 0>
	constexpr UnitTypeLhs& operator%=(UnitTypeLhs& lhs, const detail::type_identity_t<UnitTypeLhs>& rhs) noexcept
	{
		lhs = lhs % rhs;
		return lhs;
	}

	template<class UnitTypeLhs, std::enable_if_t<traits::is_unit_v<UnitTypeLhs>, int> = 0>
	constexpr UnitTypeLhs& operator%=(UnitTypeLhs& lhs, const typename UnitTypeLhs::underlying_type& rhs) noexcept
	{
		lhs = lhs % rhs;
		return lhs;
	}

	//------------------------------
	//	UNIT UNARY OPERATORS
	//------------------------------

	// unary addition: +T
	template<class UnitTypeLhs, std::enable_if_t<traits::is_unit_v<UnitTypeLhs>, int> = 0>
	constexpr UnitTypeLhs operator+(const UnitTypeLhs& u) noexcept
	{
		return u;
	}

	// prefix increment: ++T
	template<class UnitTypeLhs, std::enable_if_t<traits::is_unit_v<UnitTypeLhs>, int> = 0>
	constexpr UnitTypeLhs& operator++(UnitTypeLhs& u) noexcept
	{
		u = UnitTypeLhs(u() + 1);
		return u;
	}

	// postfix increment: T++
	template<class UnitTypeLhs, std::enable_if_t<traits::is_unit_v<UnitTypeLhs>, int> = 0>
	constexpr UnitTypeLhs operator++(UnitTypeLhs& u, int) noexcept
	{
		auto ret = u;
		u        = UnitTypeLhs(u() + 1);
		return ret;
	}

	// unary addition: -T
	template<class UnitTypeLhs, std::enable_if_t<traits::is_unit_v<UnitTypeLhs>, int> = 0>
	constexpr UnitTypeLhs operator-(const UnitTypeLhs& u) noexcept
	{
		return UnitTypeLhs(-u());
	}

	// prefix increment: --T
	template<class UnitTypeLhs, std::enable_if_t<traits::is_unit_v<UnitTypeLhs>, int> = 0>
	constexpr UnitTypeLhs& operator--(UnitTypeLhs& u) noexcept
	{
		u = UnitTypeLhs(u() - 1);
		return u;
	}

	// postfix increment: T--
	template<class UnitTypeLhs, std::enable_if_t<traits::is_unit_v<UnitTypeLhs>, int> = 0>
	constexpr UnitTypeLhs operator--(UnitTypeLhs& u, int) noexcept
	{
		auto ret = u;
		u        = UnitTypeLhs(u() - 1);
		return ret;
	}

	//------------------------------
	//	UNIT_CAST
	//------------------------------

	/**
	 * @ingroup		Conversion
	 * @brief		Casts an unit to an arithmetic type.
	 * @details		unit_cast can be used to remove the strong typing from an unit class, and convert it
	 *				to an arithmetic type. This may be useful for compatibility with libraries
	 *				and legacy code that don't support `unit` types. E.g
	 * @code		meter_t unitVal(5);
	 *				double value = units::unit_cast<double>(unitVal);	// value == 5.0
	 * @endcode
	 * @tparam		T		Type to cast the unit type to. Shall be an arithmetic type.
	 * @tparam		UnitType	Type of the unit to cast to.
	 * @param		value	Unit value to cast.
	 * @sa			unit::to
	 */
	template<typename T, typename UnitType>
	constexpr std::enable_if_t<std::is_arithmetic_v<T> && traits::is_unit_v<UnitType>, T> unit_cast(
		const UnitType& value) noexcept
	{
		return static_cast<T>(value);
	}

	//------------------------------
	//	NUMERICAL SCALE TRAITS
	//------------------------------

	// forward declaration
	namespace traits
	{
		/**
		 * @ingroup		TypeTraits
		 * @brief		Trait which tests whether a type is inherited from a linear scale.
		 * @details		Inherits from `std::true_type` or `std::false_type`. Use `has_linear_scale_v<U1 [, U2, ...]>` to
		 *				test one or more types to see if they represent units whose scale is linear.
		 * @tparam		T	one or more types to test.
		 */
		template<typename... T>
		struct has_linear_scale : std::conjunction<std::is_base_of<units::linear_scale, T>...>
		{
		};

		template<typename... T>
		inline constexpr bool has_linear_scale_v = has_linear_scale<T...>::value;

		/**
		 * @ingroup		TypeTraits
		 * @brief		Trait which tests whether a type is inherited from a decibel scale.
		 * @details		Inherits from `std::true_type` or `std::false_type`. Use `has_decibel_scale_v<U1 [, U2, ...]>`
		 *				to test one or more types to see if they represent units whose scale is in decibels.
		 * @tparam		T	one or more types to test.
		 */
		template<typename... T>
		struct has_decibel_scale : std::conjunction<std::is_base_of<units::decibel_scale, T>...>
		{
		};

		template<typename... T>
		inline constexpr bool has_decibel_scale_v = has_decibel_scale<T...>::value;

	} // namespace traits

	//----------------------------------
	//	NUMERICAL SCALES
	//----------------------------------

	// Non-linear transforms may be used to pre and post scale units which are defined in terms of non-
	// linear functions of their current value. A good example of a non-linear scale would be a
	// logarithmic or decibel scale

	//------------------------------
	//	LINEAR SCALE
	//------------------------------

	/**
	 * @brief		numerical scale which is linear
	 * @details		Represents a linear numerical scale. This is the appropriate unit scale for almost
	 *				all units almost all of the time.
	 * @sa			unit
	 */
	struct linear_scale
	{
		/**
		 * @brief		linearizes `value`
		 * @tparam		T	underlying type of an unit
		 * @tparam[in]  value value to linearize
		 * @returns		`value`
		 */
		template<class T>
		static constexpr T linearize(const T value) noexcept
		{
			return value;
		}

		/**
		 * @brief		scales `value`
		 * @tparam		T	underlying type of an unit
		 * @tparam[in]  value value to scale
		 * @returns		`value`
		 */
		template<class T>
		static constexpr T scale(const T value) noexcept
		{
			return value;
		}
	};

	//----------------------------------
	//	dimensionless (LINEAR) UNITS
	//----------------------------------

	// dimensionless units are the *ONLY* units implicitly convertible to/from built-in types.
	struct dimensionless_unit : conversion_factor<std::ratio<1>, units::dimension::dimensionless>
	{
	};

	UNIT_ADD_SCALED_UNIT_DEFINITION(dimensionless, ::units::linear_scale, dimensionless_unit)

	namespace traits
	{
		template<>
		struct strong<units::detail::conversion_factor_base_t<dimensionless_unit>>
		{
			using type = dimensionless_unit;
		};
	} // namespace traits

	UNIT_ADD_STRONG(::units::dimensionless_unit, ::units::dimensionless, ::units::linear_scale)

	UNIT_ADD_DIMENSION_TRAIT(dimensionless)

} // namespace units

UNIT_ADD_STD_SPECIALIZATIONS(::units::dimensionless)

namespace units
{
	//------------------------------
	//	LINEAR ARITHMETIC
	//------------------------------

	/// Addition operator for unit types with a linear_scale.
	template<class UnitTypeLhs, class UnitTypeRhs,
		std::enable_if_t<traits::is_convertible_unit_v<UnitTypeLhs, UnitTypeRhs> &&
				traits::has_linear_scale_v<UnitTypeLhs, UnitTypeRhs>,
			int> = 0>
	constexpr std::common_type_t<UnitTypeLhs, UnitTypeRhs> operator+(
		const UnitTypeLhs& lhs, const UnitTypeRhs& rhs) noexcept
	{
		using CommonUnit = decltype(lhs + rhs);
		return CommonUnit(CommonUnit(lhs)() + CommonUnit(rhs)());
	}

	/// Addition operator for dimensionless unit types with a linear_scale. dimensionless types can be implicitly
	/// converted to built-in types.
	template<class UnitTypeLhs, typename T,
		std::enable_if_t<std::is_arithmetic_v<T> && traits::has_linear_scale_v<UnitTypeLhs> &&
				traits::is_dimensionless_unit_v<UnitTypeLhs>,
			int> = 0>
	constexpr traits::replace_underlying_t<UnitTypeLhs, std::common_type_t<typename UnitTypeLhs::underlying_type, T>>
	operator+(const UnitTypeLhs& lhs, T rhs) noexcept
	{
		using CommonUnit = decltype(lhs + rhs);
		return CommonUnit(CommonUnit(lhs)() + rhs);
	}

	/// Addition operator for dimensionless unit types with a linear_scale. dimensionless types can be implicitly
	/// converted to built-in types.
	template<class UnitTypeRhs, typename T,
		std::enable_if_t<std::is_arithmetic_v<T> && traits::has_linear_scale_v<UnitTypeRhs> &&
				traits::is_dimensionless_unit_v<UnitTypeRhs>,
			int> = 0>
	constexpr traits::replace_underlying_t<UnitTypeRhs, std::common_type_t<T, typename UnitTypeRhs::underlying_type>>
	operator+(T lhs, const UnitTypeRhs& rhs) noexcept
	{
		using CommonUnit = decltype(lhs + rhs);
		return CommonUnit(lhs + CommonUnit(rhs)());
	}

	/// Subtraction operator for unit types with a linear_scale.
	template<class UnitTypeLhs, class UnitTypeRhs,
		std::enable_if_t<traits::is_convertible_unit_v<UnitTypeLhs, UnitTypeRhs> &&
				traits::has_linear_scale_v<UnitTypeLhs, UnitTypeRhs>,
			int> = 0>
	constexpr std::common_type_t<UnitTypeLhs, UnitTypeRhs> operator-(
		const UnitTypeLhs& lhs, const UnitTypeRhs& rhs) noexcept
	{
		using CommonUnit = decltype(lhs - rhs);
		return CommonUnit(CommonUnit(lhs)() - CommonUnit(rhs)());
	}

	/// Subtraction operator for dimensionless unit types with a linear_scale. dimensionless types can be implicitly
	/// converted to built-in types.
	template<class UnitTypeLhs, typename T,
		std::enable_if_t<std::is_arithmetic_v<T> && traits::has_linear_scale_v<UnitTypeLhs> &&
				traits::is_dimensionless_unit_v<UnitTypeLhs>,
			int> = 0>
	constexpr traits::replace_underlying_t<UnitTypeLhs, std::common_type_t<typename UnitTypeLhs::underlying_type, T>>
	operator-(const UnitTypeLhs& lhs, T rhs) noexcept
	{
		using CommonUnit = decltype(lhs - rhs);
		return CommonUnit(CommonUnit(lhs)() - rhs);
	}

	/// Subtraction operator for dimensionless unit types with a linear_scale. dimensionless types can be implicitly
	/// converted to built-in types.
	template<class UnitTypeRhs, typename T,
		std::enable_if_t<std::is_arithmetic_v<T> && traits::has_linear_scale_v<UnitTypeRhs> &&
				traits::is_dimensionless_unit_v<UnitTypeRhs>,
			int> = 0>
	constexpr traits::replace_underlying_t<UnitTypeRhs, std::common_type_t<T, typename UnitTypeRhs::underlying_type>>
	operator-(T lhs, const UnitTypeRhs& rhs) noexcept
	{
		using CommonUnit = decltype(lhs - rhs);
		return CommonUnit(lhs - CommonUnit(rhs)());
	}

	/// Multiplication type for convertible unit types with a linear scale. @returns the multiplied value, with the same
	/// type as left-hand side unit.
	template<class UnitTypeLhs, class UnitTypeRhs,
		std::enable_if_t<traits::is_convertible_unit_v<UnitTypeLhs, UnitTypeRhs> &&
				traits::has_linear_scale_v<UnitTypeLhs, UnitTypeRhs>,
			int> = 0>
	constexpr auto operator*(const UnitTypeLhs& lhs, const UnitTypeRhs& rhs) noexcept
		-> traits::strong_t<unit<traits::strong_t<squared<typename units::traits::unit_traits<
									 std::common_type_t<UnitTypeLhs, UnitTypeRhs>>::conversion_factor>>,
			typename std::common_type_t<UnitTypeLhs, UnitTypeRhs>::underlying_type>>
	{
		using SquaredUnit = decltype(lhs * rhs);
		using CommonUnit  = std::common_type_t<UnitTypeLhs, UnitTypeRhs>;
		return SquaredUnit(CommonUnit(lhs)() * CommonUnit(rhs)());
	}

	/// Multiplication type for non-convertible unit types with a linear scale. @returns the multiplied value, whose
	/// type is a compound unit of the left and right hand side values.
	template<class UnitTypeLhs, class UnitTypeRhs,
		std::enable_if_t<!traits::is_convertible_unit_v<UnitTypeLhs, UnitTypeRhs> &&
				traits::has_linear_scale_v<UnitTypeLhs, UnitTypeRhs> && !traits::is_dimensionless_unit_v<UnitTypeLhs> &&
				!traits::is_dimensionless_unit_v<UnitTypeRhs>,
			int> = 0>
	constexpr auto operator*(const UnitTypeLhs& lhs, const UnitTypeRhs& rhs) noexcept -> unit<
		traits::strong_t<compound_conversion_factor<typename units::traits::unit_traits<UnitTypeLhs>::conversion_factor,
			typename units::traits::unit_traits<UnitTypeRhs>::conversion_factor>>,
		std::common_type_t<typename UnitTypeLhs::underlying_type, typename UnitTypeRhs::underlying_type>>
	{
		using CompoundUnit     = decltype(lhs * rhs);
		using CommonUnderlying = typename CompoundUnit::underlying_type;
		return CompoundUnit(static_cast<CommonUnderlying>(lhs) * static_cast<CommonUnderlying>(rhs));
	}

	/// Multiplication by a dimensionless unit for unit types with a linear scale.
	template<class UnitTypeLhs, typename UnitTypeRhs,
		std::enable_if_t<traits::has_linear_scale_v<UnitTypeLhs, UnitTypeRhs> &&
				!traits::is_dimensionless_unit_v<UnitTypeLhs> && traits::is_dimensionless_unit_v<UnitTypeRhs>,
			int> = 0>
	constexpr traits::replace_underlying_t<UnitTypeLhs,
		std::common_type_t<typename UnitTypeLhs::underlying_type, typename UnitTypeRhs::underlying_type>>
	operator*(const UnitTypeLhs& lhs, const UnitTypeRhs& rhs) noexcept
	{
		using CommonUnit = decltype(lhs * rhs);
		// the cast makes sure factors of PI are handled as expected
		return CommonUnit(CommonUnit(lhs)() * static_cast<typename CommonUnit::underlying_type>(rhs));
	}

	/// Multiplication by a dimensionless unit for unit types with a linear scale.
	template<class UnitTypeLhs, typename UnitTypeRhs,
		std::enable_if_t<traits::has_linear_scale_v<UnitTypeLhs, UnitTypeRhs> &&
				traits::is_dimensionless_unit_v<UnitTypeLhs> && !traits::is_dimensionless_unit_v<UnitTypeRhs>,
			int> = 0>
	constexpr traits::replace_underlying_t<UnitTypeRhs,
		std::common_type_t<typename UnitTypeLhs::underlying_type, typename UnitTypeRhs::underlying_type>>
	operator*(const UnitTypeLhs& lhs, const UnitTypeRhs& rhs) noexcept
	{
		using CommonUnit = decltype(lhs * rhs);
		// the cast makes sure factors of PI are handled as expected
		return CommonUnit(static_cast<typename CommonUnit::underlying_type>(lhs) * CommonUnit(rhs)());
	}

	/// Multiplication by a dimensionless for unit types with a linear scale.
	template<class UnitTypeLhs, typename T,
		std::enable_if_t<std::is_arithmetic_v<T> && traits::has_linear_scale_v<UnitTypeLhs>, int> = 0>
	constexpr traits::replace_underlying_t<UnitTypeLhs, std::common_type_t<typename UnitTypeLhs::underlying_type, T>>
	operator*(const UnitTypeLhs& lhs, T rhs) noexcept
	{
		using CommonUnit = decltype(lhs * rhs);
		return CommonUnit(CommonUnit(lhs)() * rhs);
	}

	/// Multiplication by a dimensionless for unit types with a linear scale.
	template<class UnitTypeRhs, typename T,
		std::enable_if_t<std::is_arithmetic_v<T> && traits::has_linear_scale_v<UnitTypeRhs>, int> = 0>
	constexpr traits::replace_underlying_t<UnitTypeRhs, std::common_type_t<T, typename UnitTypeRhs::underlying_type>>
	operator*(T lhs, const UnitTypeRhs& rhs) noexcept
	{
		using CommonUnit = decltype(lhs * rhs);
		return CommonUnit(lhs * CommonUnit(rhs)());
	}

	/// Division for convertible unit types with a linear scale. @returns the lhs divided by rhs value, whose type is a
	/// dimensionless
	template<class UnitTypeLhs, class UnitTypeRhs,
		std::enable_if_t<traits::is_convertible_unit_v<UnitTypeLhs, UnitTypeRhs> &&
				traits::has_linear_scale_v<UnitTypeLhs, UnitTypeRhs>,
			int> = 0>
	constexpr dimensionless<
		std::common_type_t<typename UnitTypeLhs::underlying_type, typename UnitTypeRhs::underlying_type>>
	operator/(const UnitTypeLhs& lhs, const UnitTypeRhs& rhs) noexcept
	{
		using CommonUnit = std::common_type_t<UnitTypeLhs, UnitTypeRhs>;
		return CommonUnit(lhs)() / CommonUnit(rhs)();
	}

	/// Division for non-convertible unit types with a linear scale. @returns the lhs divided by the rhs, with a
	/// compound unit type of lhs/rhs
	template<class UnitTypeLhs, class UnitTypeRhs,
		std::enable_if_t<!traits::is_convertible_unit_v<UnitTypeLhs, UnitTypeRhs> &&
				traits::has_linear_scale_v<UnitTypeLhs, UnitTypeRhs> && !traits::is_dimensionless_unit_v<UnitTypeLhs> &&
				!traits::is_dimensionless_unit_v<UnitTypeRhs>,
			int> = 0>
	constexpr auto operator/(const UnitTypeLhs& lhs, const UnitTypeRhs& rhs) noexcept -> traits::strong_t<unit<
		traits::strong_t<compound_conversion_factor<typename units::traits::unit_traits<UnitTypeLhs>::conversion_factor,
			inverse<typename units::traits::unit_traits<UnitTypeRhs>::conversion_factor>>>,
		std::common_type_t<typename UnitTypeLhs::underlying_type, typename UnitTypeRhs::underlying_type>>>
	{
		using CompoundUnit     = decltype(lhs / rhs);
		using CommonUnderlying = typename CompoundUnit::underlying_type;
		return CompoundUnit(static_cast<CommonUnderlying>(lhs) / static_cast<CommonUnderlying>(rhs));
	}

	/// Division by a dimensionless unit for unit types with a linear scale
	template<class UnitTypeLhs, class UnitTypeRhs,
		std::enable_if_t<traits::has_linear_scale_v<UnitTypeLhs, UnitTypeRhs> &&
				!traits::is_dimensionless_unit_v<UnitTypeLhs> && traits::is_dimensionless_unit_v<UnitTypeRhs>,
			int> = 0>
	constexpr traits::replace_underlying_t<UnitTypeLhs,
		std::common_type_t<typename UnitTypeLhs::underlying_type, typename UnitTypeRhs::underlying_type>>
	operator/(const UnitTypeLhs& lhs, const UnitTypeRhs& rhs) noexcept
	{
		using CommonUnit       = decltype(lhs / rhs);
		using CommonUnderlying = typename CommonUnit::underlying_type;
		return CommonUnit(CommonUnit(lhs)() / static_cast<CommonUnderlying>(rhs));
	}

	/// Division of a dimensionless unit by a unit type with a linear scale
	template<class UnitTypeLhs, class UnitTypeRhs,
		std::enable_if_t<traits::has_linear_scale_v<UnitTypeLhs, UnitTypeRhs> &&
				traits::is_dimensionless_unit_v<UnitTypeLhs> && !traits::is_dimensionless_unit_v<UnitTypeRhs>,
			int> = 0>
	constexpr auto operator/(const UnitTypeLhs& lhs, const UnitTypeRhs& rhs) noexcept -> traits::strong_t<
		unit<traits::strong_t<inverse<typename units::traits::unit_traits<UnitTypeRhs>::conversion_factor>>,
			std::common_type_t<typename UnitTypeLhs::underlying_type, typename UnitTypeRhs::underlying_type>>>
	{
		using InverseUnit      = decltype(lhs / rhs);
		using CommonUnderlying = typename InverseUnit::underlying_type;
		return InverseUnit(static_cast<CommonUnderlying>(lhs) / static_cast<CommonUnderlying>(rhs));
	}

	/// Division by a dimensionless for unit types with a linear scale
	template<class UnitTypeLhs, typename T,
		std::enable_if_t<std::is_arithmetic_v<T> && traits::has_linear_scale_v<UnitTypeLhs>, int> = 0>
	constexpr traits::replace_underlying_t<UnitTypeLhs, std::common_type_t<typename UnitTypeLhs::underlying_type, T>>
	operator/(const UnitTypeLhs& lhs, T rhs) noexcept
	{
		using CommonUnit = decltype(lhs / rhs);
		return CommonUnit(CommonUnit(lhs)() / rhs);
	}

	/// Division of a dimensionless by a unit type with a linear scale
	template<class UnitTypeRhs, typename T,
		std::enable_if_t<std::is_arithmetic_v<T> && traits::has_linear_scale_v<UnitTypeRhs>, int> = 0>
	constexpr auto operator/(T lhs, const UnitTypeRhs& rhs) noexcept
		-> unit<traits::strong_t<inverse<typename units::traits::unit_traits<UnitTypeRhs>::conversion_factor>>,
			std::common_type_t<T, typename UnitTypeRhs::underlying_type>>
	{
		using InverseUnit      = decltype(lhs / rhs);
		using UnitConversion   = typename units::traits::unit_traits<UnitTypeRhs>::conversion_factor;
		using CommonUnderlying = std::common_type_t<T, typename UnitTypeRhs::underlying_type>;
		using CommonUnit       = unit<UnitConversion, CommonUnderlying>;
		return InverseUnit(lhs / CommonUnit(rhs)());
	}

	/// Modulo for convertible unit types with a linear scale. @returns the lhs value modulo the rhs value, whose type
	/// is their common type
	template<class UnitTypeLhs, class UnitTypeRhs,
		std::enable_if_t<traits::is_convertible_unit_v<UnitTypeLhs, UnitTypeRhs> &&
				traits::has_linear_scale_v<UnitTypeLhs, UnitTypeRhs>,
			int> = 0>
	constexpr traits::replace_underlying_t<UnitTypeLhs,
		typename std::common_type_t<UnitTypeLhs, UnitTypeRhs>::underlying_type>
	operator%(const UnitTypeLhs& lhs, const UnitTypeRhs& rhs) noexcept
	{
		using CommonUnit = decltype(lhs % rhs);
		return CommonUnit(CommonUnit(lhs)() % CommonUnit(rhs)());
	}

	/// Modulo by a dimensionless for unit types with a linear scale
	template<class UnitTypeLhs, class UnitTypeRhs,
		std::enable_if_t<traits::has_linear_scale_v<UnitTypeLhs, UnitTypeRhs> &&
				!traits::is_dimensionless_unit_v<UnitTypeLhs> && traits::is_dimensionless_unit_v<UnitTypeRhs>,
			int> = 0>
	constexpr traits::replace_underlying_t<UnitTypeLhs,
		std::common_type_t<typename UnitTypeLhs::underlying_type, typename UnitTypeRhs::underlying_type>>
	operator%(const UnitTypeLhs& lhs, const UnitTypeRhs& rhs) noexcept
	{
		using CommonUnit       = decltype(lhs % rhs);
		using CommonUnderlying = typename CommonUnit::underlying_type;
		return CommonUnit(CommonUnit(lhs)() % static_cast<CommonUnderlying>(rhs));
	}

	/// Modulo by a dimensionless for unit types with a linear scale
	template<class UnitTypeLhs, typename T,
		std::enable_if_t<std::is_arithmetic_v<T> && traits::has_linear_scale_v<UnitTypeLhs>, int> = 0>
	constexpr traits::replace_underlying_t<UnitTypeLhs, std::common_type_t<typename UnitTypeLhs::underlying_type, T>>
	operator%(const UnitTypeLhs& lhs, const T& rhs) noexcept
	{
		using CommonUnit = decltype(lhs % rhs);
		return CommonUnit(CommonUnit(lhs)() % rhs);
	}

	//----------------------------------
	//	DIMENSIONLESS COMPARISONS
	//----------------------------------

	template<typename DimensionlessUnit, typename T>
	constexpr std::enable_if_t<traits::is_dimensionless_unit_v<DimensionlessUnit> && std::is_arithmetic_v<T>, bool>
	operator==(const T& lhs, const DimensionlessUnit& rhs) noexcept
	{
		using CommonUnderlying = std::common_type_t<T, typename DimensionlessUnit::underlying_type>;

		const auto common_lhs = static_cast<CommonUnderlying>(lhs);
		const auto common_rhs = static_cast<CommonUnderlying>(rhs);

		if constexpr (std::is_integral_v<CommonUnderlying>)
		{
			return common_lhs == common_rhs;
		}
		else
		{
			return abs(common_lhs - common_rhs) <
				std::numeric_limits<CommonUnderlying>::epsilon() * abs(common_lhs + common_rhs) ||
				abs(common_lhs - common_rhs) < std::numeric_limits<CommonUnderlying>::min();
		}
	}

	template<typename DimensionlessUnit, typename T>
	constexpr std::enable_if_t<traits::is_dimensionless_unit_v<DimensionlessUnit> && std::is_arithmetic_v<T>, bool>
	operator==(const DimensionlessUnit& lhs, const T& rhs) noexcept
	{
		return rhs == lhs;
	}

	template<typename DimensionlessUnit, typename T>
	constexpr std::enable_if_t<traits::is_dimensionless_unit_v<DimensionlessUnit> && std::is_arithmetic_v<T>, bool>
	operator!=(const T& lhs, const DimensionlessUnit& rhs) noexcept
	{
		return !(lhs == rhs);
	}

	template<typename DimensionlessUnit, typename T>
	constexpr std::enable_if_t<traits::is_dimensionless_unit_v<DimensionlessUnit> && std::is_arithmetic_v<T>, bool>
	operator!=(const DimensionlessUnit& lhs, const T& rhs) noexcept
	{
		return !(lhs == rhs);
	}

	template<typename DimensionlessUnit, typename T>
	constexpr std::enable_if_t<traits::is_dimensionless_unit_v<DimensionlessUnit> && std::is_arithmetic_v<T>, bool>
	operator>=(const T& lhs, const DimensionlessUnit& rhs) noexcept
	{
		using CommonUnderlying = std::common_type_t<T, typename DimensionlessUnit::underlying_type>;
		return lhs >= static_cast<CommonUnderlying>(rhs);
	}

	template<typename DimensionlessUnit, typename T>
	constexpr std::enable_if_t<traits::is_dimensionless_unit_v<DimensionlessUnit> && std::is_arithmetic_v<T>, bool>
	operator>=(const DimensionlessUnit& lhs, const T& rhs) noexcept
	{
		using CommonUnderlying = std::common_type_t<typename DimensionlessUnit::underlying_type, T>;
		return static_cast<CommonUnderlying>(lhs) >= rhs;
	}

	template<typename DimensionlessUnit, typename T>
	constexpr std::enable_if_t<traits::is_dimensionless_unit_v<DimensionlessUnit> && std::is_arithmetic_v<T>, bool>
	operator>(const T& lhs, const DimensionlessUnit& rhs) noexcept
	{
		using CommonUnderlying = std::common_type_t<T, typename DimensionlessUnit::underlying_type>;
		return lhs > static_cast<CommonUnderlying>(rhs);
	}

	template<typename DimensionlessUnit, typename T>
	constexpr std::enable_if_t<traits::is_dimensionless_unit_v<DimensionlessUnit> && std::is_arithmetic_v<T>, bool>
	operator>(const DimensionlessUnit& lhs, const T& rhs) noexcept
	{
		using CommonUnderlying = std::common_type_t<typename DimensionlessUnit::underlying_type, T>;
		return static_cast<CommonUnderlying>(lhs) > rhs;
	}

	template<typename DimensionlessUnit, typename T>
	constexpr std::enable_if_t<traits::is_dimensionless_unit_v<DimensionlessUnit> && std::is_arithmetic_v<T>, bool>
	operator<=(const T& lhs, const DimensionlessUnit& rhs) noexcept
	{
		using CommonUnderlying = std::common_type_t<T, typename DimensionlessUnit::underlying_type>;
		return lhs <= static_cast<CommonUnderlying>(rhs);
	}

	template<typename DimensionlessUnit, typename T>
	constexpr std::enable_if_t<traits::is_dimensionless_unit_v<DimensionlessUnit> && std::is_arithmetic_v<T>, bool>
	operator<=(const DimensionlessUnit& lhs, const T& rhs) noexcept
	{
		using CommonUnderlying = std::common_type_t<typename DimensionlessUnit::underlying_type, T>;
		return static_cast<CommonUnderlying>(lhs) <= rhs;
	}

	template<typename DimensionlessUnit, typename T>
	constexpr std::enable_if_t<traits::is_dimensionless_unit_v<DimensionlessUnit> && std::is_arithmetic_v<T>, bool>
	operator<(const T& lhs, const DimensionlessUnit& rhs) noexcept
	{
		using CommonUnderlying = std::common_type_t<T, typename DimensionlessUnit::underlying_type>;
		return lhs < static_cast<CommonUnderlying>(rhs);
	}

	template<typename DimensionlessUnit, typename T>
	constexpr std::enable_if_t<traits::is_dimensionless_unit_v<DimensionlessUnit> && std::is_arithmetic_v<T>, bool>
	operator<(const DimensionlessUnit& lhs, const T& rhs) noexcept
	{
		using CommonUnderlying = std::common_type_t<typename DimensionlessUnit::underlying_type, T>;
		return static_cast<CommonUnderlying>(lhs) < rhs;
	}

	//----------------------------------
	//	POW
	//----------------------------------

	/** @cond */ // DOXYGEN IGNORE
	namespace detail
	{
		/// recursive exponential implementation
		template<int N, class U>
		struct power_of_unit
		{
			using type = typename units::detail::unit_multiply<U, typename power_of_unit<N - 1, U>::type>;
		};

		/// End recursion
		template<class U>
		struct power_of_unit<1, U>
		{
			using type = U;
		};
	}               // namespace detail
	/** @endcond */ // END DOXYGEN IGNORE

	/**
	 * @brief		computes the value of <i>value</i> raised to the <i>power</i>
	 * @details		Only implemented for linear_scale units. <i>Power</i> must be known at compile time, so the
	 *				resulting unit type can be deduced.
	 * @tparam		power exponential power to raise <i>value</i> by.
	 * @param[in]	value `unit` derived type to raise to the given <i>power</i>
	 * @returns		new unit, raised to the given exponent
	 */
	template<int power, class UnitType, std::enable_if_t<traits::has_linear_scale_v<UnitType>, int> = 0>
	constexpr auto pow(const UnitType& value) noexcept
		-> traits::strong_t<unit<traits::strong_t<typename units::detail::power_of_unit<power,
									 typename units::traits::unit_traits<UnitType>::conversion_factor>::type>,
			detail::floating_point_promotion_t<typename units::traits::unit_traits<UnitType>::underlying_type>,
			linear_scale>>
	{
		return decltype(units::pow<power>(value))(pow(value(), power));
	}

	//------------------------------
	//	DECIBEL SCALE
	//------------------------------

	/**
	 * @brief		numerical scale which is decibel
	 * @details		Represents a decibel numerical scale. Scales a value to dB.
	 * @sa			unit
	 */
	struct decibel_scale
	{
		/**
		 * @brief		linearizes `value`
		 * @tparam		T	underlying type of an unit
		 * @tparam[in]  value value to linearize
		 * @returns		`std::pow(10, value / 10)`
		 */
		template<class T>
		static T linearize(const T value) noexcept
		{
			return std::pow(10, value / 10);
		}

		/**
		 * @brief		returns `value` in dB
		 * @tparam		T	underlying type of an unit
		 * @tparam[in]  value value to scale
		 * @returns		`10 * std::log10(value)`
		 */
		template<class T>
		static T scale(const T value) noexcept
		{
			return 10 * std::log10(value);
		}
	};

	//------------------------------
	//	dimensionless (DECIBEL) UNITS
	//------------------------------

	/**
	 * @brief		dimensionless unit with decibel scale
	 * @sa			See unit for more information on unit type containers.
	 */
	UNIT_ADD_SCALED_UNIT_DEFINITION(dB, ::units::decibel_scale, dimensionless_unit)
	UNIT_ADD_STRONG(::units::dimensionless_unit, ::units::dB, ::units::decibel_scale)
#if !defined(UNIT_LIB_DISABLE_IOSTREAM)
	template<class Underlying>
	std::ostream& operator<<(std::ostream& os, const dB<Underlying>& obj)
	{
		os << obj() << " dB";
		return os;
	}
#endif
	template<class Underlying>
	using dBi_t = dB<Underlying>;

} // namespace units

UNIT_ADD_STD_SPECIALIZATIONS(::units::dB)

namespace units
{
	//------------------------------
	//	DECIBEL ARITHMETIC
	//------------------------------

	/// Addition for convertible unit types with a decibel_scale
	template<class UnitTypeLhs, class UnitTypeRhs,
		std::enable_if_t<traits::is_convertible_unit_v<UnitTypeLhs, UnitTypeRhs> &&
				traits::has_decibel_scale_v<UnitTypeLhs, UnitTypeRhs>,
			int> = 0>
	constexpr auto operator+(const UnitTypeLhs& lhs, const UnitTypeRhs& rhs) noexcept
		-> traits::strong_t<unit<traits::strong_t<squared<typename units::traits::unit_traits<
									 std::common_type_t<UnitTypeLhs, UnitTypeRhs>>::conversion_factor>>,
			typename std::common_type_t<UnitTypeLhs, UnitTypeRhs>::underlying_type, decibel_scale>>
	{
		using SquaredUnit = decltype(lhs + rhs);
		using CommonUnit  = std::common_type_t<UnitTypeLhs, UnitTypeRhs>;

		return SquaredUnit(CommonUnit(lhs).to_linearized() * CommonUnit(rhs).to_linearized(), linearized_value);
	}

	/// Addition between unit types with a decibel_scale and dimensionless dB units
	template<class UnitTypeLhs, class UnitTypeRhs,
		std::enable_if_t<traits::has_decibel_scale_v<UnitTypeLhs, UnitTypeRhs> &&
				!traits::is_dimensionless_unit_v<UnitTypeLhs> && traits::is_dimensionless_unit_v<UnitTypeRhs>,
			int> = 0>
	constexpr traits::replace_underlying_t<UnitTypeLhs,
		std::common_type_t<typename UnitTypeLhs::underlying_type, typename UnitTypeRhs::underlying_type>>
	operator+(const UnitTypeLhs& lhs, const UnitTypeRhs& rhs) noexcept
	{
		using CommonUnit = decltype(lhs + rhs);
		return CommonUnit(lhs.to_linearized() * rhs.to_linearized(), linearized_value);
	}

	/// Addition between unit types with a decibel_scale and dimensionless dB units
	template<class UnitTypeLhs, class UnitTypeRhs,
		std::enable_if_t<traits::has_decibel_scale_v<UnitTypeLhs, UnitTypeRhs> &&
				traits::is_dimensionless_unit_v<UnitTypeLhs> && !traits::is_dimensionless_unit_v<UnitTypeRhs>,
			int> = 0>
	constexpr traits::replace_underlying_t<UnitTypeRhs,
		std::common_type_t<typename UnitTypeLhs::underlying_type, typename UnitTypeRhs::underlying_type>>
	operator+(const UnitTypeLhs& lhs, const UnitTypeRhs& rhs) noexcept
	{
		using CommonUnit = decltype(lhs + rhs);
		return CommonUnit(lhs.to_linearized() * rhs.to_linearized(), linearized_value);
	}

	/// Subtraction for convertible unit types with a decibel_scale
	template<class UnitTypeLhs, class UnitTypeRhs,
		std::enable_if_t<traits::is_convertible_unit_v<UnitTypeLhs, UnitTypeRhs> &&
				traits::has_decibel_scale_v<UnitTypeLhs, UnitTypeRhs>,
			int> = 0>
	constexpr auto operator-(const UnitTypeLhs& lhs, const UnitTypeRhs& rhs) noexcept
		-> dB<typename std::common_type_t<UnitTypeLhs, UnitTypeRhs>::underlying_type>
	{
		using Dimensionless = decltype(lhs - rhs);
		using CommonUnit    = std::common_type_t<UnitTypeLhs, UnitTypeRhs>;

		return Dimensionless(CommonUnit(lhs).to_linearized() / CommonUnit(rhs).to_linearized(), linearized_value);
	}

	/// Subtraction between unit types with a decibel_scale and dimensionless dB units
	template<class UnitTypeLhs, class UnitTypeRhs,
		std::enable_if_t<traits::has_decibel_scale_v<UnitTypeLhs, UnitTypeRhs> &&
				!traits::is_dimensionless_unit_v<UnitTypeLhs> && traits::is_dimensionless_unit_v<UnitTypeRhs>,
			int> = 0>
	constexpr traits::replace_underlying_t<UnitTypeLhs,
		std::common_type_t<typename UnitTypeLhs::underlying_type, typename UnitTypeRhs::underlying_type>>
	operator-(const UnitTypeLhs& lhs, const UnitTypeRhs& rhs) noexcept
	{
		using CommonUnit = decltype(lhs - rhs);
		return CommonUnit(lhs.to_linearized() / rhs.to_linearized(), linearized_value);
	}

	/// Subtraction between unit types with a decibel_scale and dimensionless dB units
	template<class UnitTypeLhs, class UnitTypeRhs,
		std::enable_if_t<traits::has_decibel_scale_v<UnitTypeLhs, UnitTypeRhs> &&
				traits::is_dimensionless_unit_v<UnitTypeLhs> && !traits::is_dimensionless_unit_v<UnitTypeRhs>,
			int> = 0>
	constexpr auto operator-(const UnitTypeLhs& lhs, const UnitTypeRhs& rhs) noexcept -> traits::strong_t<
		unit<traits::strong_t<inverse<typename units::traits::unit_traits<UnitTypeRhs>::conversion_factor>>,
			std::common_type_t<typename UnitTypeLhs::underlying_type, typename UnitTypeRhs::underlying_type>,
			decibel_scale>>
	{
		using InverseUnit = decltype(lhs - rhs);
		return InverseUnit(lhs.to_linearized() / rhs.to_linearized(), linearized_value);
	}

	//------------------------------
	//	LITERALS
	//------------------------------

	/**
	 * @namespace	units::literals
	 * @brief		namespace for unit literal definitions of all categories.
	 * @details		Literals allow using unit values by suffixing numbers. For example, a value
	 *				of `meter_t<double>(6.2)` could be used as `6.2_m`. All literals use an underscore
	 *				followed by the abbreviation for the unit. To enable literal syntax in your code,
	 *				include the statement `using namespace units::literals;`.
	 * @anchor		unitLiterals
	 * @sa			See unit for more information on unit type containers.
	 */

	//----------------------------------
	//	UNIT-ENABLED CMATH FUNCTIONS
	//----------------------------------

	//----------------------------------
	//	MIN/MAX FUNCTIONS
	//----------------------------------

	template<class UnitTypeLhs, class UnitTypeRhs,
		std::enable_if_t<traits::is_convertible_unit_v<UnitTypeLhs, UnitTypeRhs>, int> = 0>
	constexpr std::common_type_t<UnitTypeLhs, UnitTypeRhs> min(const UnitTypeLhs& lhs, const UnitTypeRhs& rhs)
	{
		using CommonUnit = decltype(units::min(lhs, rhs));
		return (lhs < rhs ? CommonUnit(lhs) : CommonUnit(rhs));
	}

	template<class UnitTypeLhs, class UnitTypeRhs,
		std::enable_if_t<traits::is_convertible_unit_v<UnitTypeLhs, UnitTypeRhs>, int> = 0>
	constexpr std::common_type_t<UnitTypeLhs, UnitTypeRhs> max(const UnitTypeLhs& lhs, const UnitTypeRhs& rhs)
	{
		using CommonUnit = decltype(units::max(lhs, rhs));
		return (lhs > rhs ? CommonUnit(lhs) : CommonUnit(rhs));
	}

	//----------------------------------
	//	TRANSCENDENTAL FUNCTIONS
	//----------------------------------

	// it makes NO SENSE to put dimensioned units into a transcendental function, and if you think it does you are
	// demonstrably wrong. https://en.wikipedia.org/wiki/Transcendental_function#Dimensional_analysis

	/**
	 * @ingroup		UnitMath
	 * @brief		Compute exponential function
	 * @details		Returns the base-e exponential function of x, which is e raised to the power x: ex.
	 * @param[in]	x	dimensionless value of the exponent.
	 * @returns		Exponential value of x.
	 *				If the magnitude of the result is too large to be represented by a value of the return type, the
	 *				function returns HUGE_VAL (or HUGE_VALF or HUGE_VALL) with the proper sign, and an overflow range
	 *				error occurs
	 */
	template<class dimensionlessUnit, std::enable_if_t<traits::is_dimensionless_unit_v<dimensionlessUnit>, int> = 0>
	detail::floating_point_promotion_t<dimensionlessUnit> exp(const dimensionlessUnit x) noexcept
	{
		return std::exp(x());
	}

	/**
	 * @ingroup		UnitMath
	 * @brief		Compute natural logarithm
	 * @details		Returns the natural logarithm of x.
	 * @param[in]	x	dimensionless value whose logarithm is calculated. If the argument is negative, a
	 *					domain error occurs.
	 * @sa			log10 for more common base-10 logarithms
	 * @returns		Natural logarithm of x.
	 */
	template<class dimensionlessUnit, std::enable_if_t<traits::is_dimensionless_unit_v<dimensionlessUnit>, int> = 0>
	detail::floating_point_promotion_t<dimensionlessUnit> log(const dimensionlessUnit x) noexcept
	{
		return std::log(x());
	}

	/**
	 * @ingroup		UnitMath
	 * @brief		Compute common logarithm
	 * @details		Returns the common (base-10) logarithm of x.
	 * @param[in]	x	Value whose logarithm is calculated. If the argument is negative, a
	 *					domain error occurs.
	 * @returns		Common logarithm of x.
	 */
	template<class dimensionlessUnit, std::enable_if_t<traits::is_dimensionless_unit_v<dimensionlessUnit>, int> = 0>
	detail::floating_point_promotion_t<dimensionlessUnit> log10(const dimensionlessUnit x) noexcept
	{
		return std::log10(x());
	}

	/**
	 * @ingroup		UnitMath
	 * @brief		Break into fractional and integral parts.
	 * @details		The integer part is stored in the object pointed by intpart, and the
	 *				fractional part is returned by the function. Both parts have the same sign
	 *				as x.
	 * @param[in]	x		dimensionless value to break into parts.
	 * @param[in]	intpart Pointer to an object (of the same type as x) where the integral part
	 *				is stored with the same sign as x.
	 * @returns		The fractional part of x, with the same sign.
	 */
	template<class dimensionlessUnit,
		std::enable_if_t<traits::is_dimensionless_unit_v<dimensionlessUnit> &&
				std::is_floating_point_v<typename dimensionlessUnit::underlying_type>,
			int> = 0>
	dimensionlessUnit modf(const dimensionlessUnit x, dimensionlessUnit* intpart) noexcept
	{
		typename dimensionlessUnit::underlying_type intp;
		dimensionlessUnit fracpart = std::modf(x(), &intp);
		*intpart                   = intp;
		return fracpart;
	}

	/**
	 * @ingroup		UnitMath
	 * @brief		Compute binary exponential function
	 * @details		Returns the base-2 exponential function of x, which is 2 raised to the power x: 2^x.
	 * @param[in]	x	Value of the exponent.
	 * @returns		2 raised to the power of x.
	 */
	template<class dimensionlessUnit, std::enable_if_t<traits::is_dimensionless_unit_v<dimensionlessUnit>, int> = 0>
	detail::floating_point_promotion_t<dimensionlessUnit> exp2(const dimensionlessUnit x) noexcept
	{
		return std::exp2(x());
	}

	/**
	 * @ingroup		UnitMath
	 * @brief		Compute exponential minus one
	 * @details		Returns e raised to the power x minus one: e^x-1. For small magnitude values
	 *				of x, expm1 may be more accurate than exp(x)-1.
	 * @param[in]	x	Value of the exponent.
	 * @returns		e raised to the power of x, minus one.
	 */
	template<class dimensionlessUnit, std::enable_if_t<traits::is_dimensionless_unit_v<dimensionlessUnit>, int> = 0>
	detail::floating_point_promotion_t<dimensionlessUnit> expm1(const dimensionlessUnit x) noexcept
	{
		return std::expm1(x());
	}

	/**
	 * @ingroup		UnitMath
	 * @brief		Compute logarithm plus one
	 * @details		Returns the natural logarithm of one plus x. For small magnitude values of
	 *				x, logp1 may be more accurate than log(1+x).
	 * @param[in]	x	Value whose logarithm is calculated. If the argument is less than -1, a
	 *					domain error occurs.
	 * @returns		The natural logarithm of (1+x).
	 */
	template<class dimensionlessUnit, std::enable_if_t<traits::is_dimensionless_unit_v<dimensionlessUnit>, int> = 0>
	detail::floating_point_promotion_t<dimensionlessUnit> log1p(const dimensionlessUnit x) noexcept
	{
		return std::log1p(x());
	}

	/**
	 * @ingroup		UnitMath
	 * @brief		Compute binary logarithm
	 * @details		Returns the binary (base-2) logarithm of x.
	 * @param[in]	x	Value whose logarithm is calculated. If the argument is negative, a
	 *					domain error occurs.
	 * @returns		The binary logarithm of x: log2x.
	 */
	template<class dimensionlessUnit, std::enable_if_t<traits::is_dimensionless_unit_v<dimensionlessUnit>, int> = 0>
	detail::floating_point_promotion_t<dimensionlessUnit> log2(const dimensionlessUnit x) noexcept
	{
		return std::log2(x());
	}

	//----------------------------------
	//	POWER FUNCTIONS
	//----------------------------------

	/* pow is implemented earlier in the library since a lot of the unit definitions depend on it */

	/**
	 * @ingroup		UnitMath
	 * @brief		computes the square root of <i>value</i>
	 * @details		Only implemented for linear_scale units.
	 * @param[in]	value `unit` derived type to compute the square root of.
	 * @returns		new unit, whose units are the square root of value's. E.g. if values
	 *				had units of `square_meter`, then the return type will have units of
	 *				`meter`.
	 * @note		`sqrt` provides a _rational approximation_ of the square root of <i>value</i>.
	 *				In some cases, _both_ the returned value _and_ conversion factor of the returned
	 *				unit type may have errors no larger than `1e-10`.
	 */
	template<class UnitType, std::enable_if_t<units::traits::has_linear_scale_v<UnitType>, int> = 0>
	constexpr auto sqrt(const UnitType& value) noexcept -> traits::strong_t<
		unit<traits::strong_t<square_root<typename units::traits::unit_traits<UnitType>::conversion_factor>>,
			detail::floating_point_promotion_t<typename units::traits::unit_traits<UnitType>::underlying_type>,
			linear_scale>>
	{
		return decltype(units::sqrt(value))(sqrt(value()));
	}

	/**
	 * @ingroup		UnitMath
	 * @brief		Computes the square root of the sum-of-squares of x and y.
	 * @details		Only implemented for linear_scale units.
	 * @param[in]	x	unit type value
	 * @param[in]	y	unit type value
	 * @returns		square root of the sum-of-squares of x and y in the same units
	 *				as x.
	 */
	template<class UnitTypeLhs, class UnitTypeRhs,
		std::enable_if_t<traits::is_convertible_unit_v<UnitTypeLhs, UnitTypeRhs> &&
				traits::has_linear_scale_v<UnitTypeLhs, UnitTypeRhs>,
			int> = 0>
	detail::floating_point_promotion_t<std::common_type_t<UnitTypeLhs, UnitTypeRhs>> hypot(
		const UnitTypeLhs& x, const UnitTypeRhs& y)
	{
		using CommonUnit = decltype(units::hypot(x, y));
		return CommonUnit(std::hypot(CommonUnit(x)(), CommonUnit(y)()));
	}

	//----------------------------------
	//	ROUNDING FUNCTIONS
	//----------------------------------

	/**
	 * @ingroup		UnitMath
	 * @brief		Round up value
	 * @details		Rounds x upward, returning the smallest integral value that is not less than x.
	 * @param[in]	x	Unit value to round up.
	 * @returns		The smallest integral value that is not less than x.
	 */
	template<class UnitType, std::enable_if_t<traits::is_unit_v<UnitType>, int> = 0>
	detail::floating_point_promotion_t<UnitType> ceil(const UnitType x) noexcept
	{
		return detail::floating_point_promotion_t<UnitType>(std::ceil(x()));
	}

	/**
	 * @ingroup		UnitMath
	 * @brief		Round down value
	 * @details		Rounds x downward, returning the largest integral value that is not greater than x.
	 * @param[in]	x	Unit value to round down.
	 * @returns		The value of x rounded downward.
	 */
	template<class UnitType, std::enable_if_t<traits::is_unit_v<UnitType>, int> = 0>
	detail::floating_point_promotion_t<UnitType> floor(const UnitType x) noexcept
	{
		return detail::floating_point_promotion_t<UnitType>(std::floor(x()));
	}

	/**
	 * @ingroup		UnitMath
	 * @brief		Compute remainder of division
	 * @details		Returns the floating-point remainder of numer/denom (rounded towards zero).
	 * @param[in]	numer	Value of the quotient numerator.
	 * @param[in]	denom	Value of the quotient denominator.
	 * @returns		The remainder of dividing the arguments.
	 */
	template<class UnitTypeLhs, class UnitTypeRhs,
		std::enable_if_t<traits::is_unit_v<UnitTypeLhs> && traits::is_unit_v<UnitTypeRhs> &&
				traits::is_convertible_unit_v<UnitTypeLhs, UnitTypeRhs>,
			int> = 0>
	detail::floating_point_promotion_t<std::common_type_t<UnitTypeLhs, UnitTypeRhs>> fmod(
		const UnitTypeLhs numer, const UnitTypeRhs denom) noexcept
	{
		using CommonUnit = decltype(units::fmod(numer, denom));
		return CommonUnit(std::fmod(CommonUnit(numer)(), CommonUnit(denom)()));
	}

	/**
	 * @ingroup		UnitMath
	 * @brief		Truncate value
	 * @details		Rounds x toward zero, returning the nearest integral value that is not
	 *				larger in magnitude than x. Effectively rounds towards 0.
	 * @param[in]	x	Value to truncate
	 * @returns		The nearest integral value that is not larger in magnitude than x.
	 */
	template<class UnitType, std::enable_if_t<traits::is_unit_v<UnitType>, int> = 0>
	detail::floating_point_promotion_t<UnitType> trunc(const UnitType x) noexcept
	{
		return detail::floating_point_promotion_t<UnitType>(std::trunc(x()));
	}

	/**
	 * @ingroup		UnitMath
	 * @brief		Round to nearest
	 * @details		Returns the integral value that is nearest to x, with halfway cases rounded
	 *				away from zero.
	 * @param[in]	x	value to round.
	 * @returns		The value of x rounded to the nearest integral.
	 */
	template<class UnitType, std::enable_if_t<traits::is_unit_v<UnitType>, int> = 0>
	detail::floating_point_promotion_t<UnitType> round(const UnitType x) noexcept
	{
		return detail::floating_point_promotion_t<UnitType>(std::round(x()));
	}

	//----------------------------------
	//	FLOATING POINT MANIPULATION
	//----------------------------------

	/**
	 * @ingroup		UnitMath
	 * @brief		Copy sign
	 * @details		Returns a value with the magnitude and dimension of x, and the sign of y.
	 *				Values x and y do not have to be compatible units.
	 * @param[in]	x	Value with the magnitude of the resulting value.
	 * @param[in]	y	Value with the sign of the resulting value.
	 * @returns		value with the magnitude and dimension of x, and the sign of y.
	 */
	template<class UnitTypeLhs, class UnitTypeRhs,
		std::enable_if_t<traits::is_unit_v<UnitTypeLhs> && traits::is_unit_v<UnitTypeRhs>, int> = 0>
	detail::floating_point_promotion_t<UnitTypeLhs> copysign(const UnitTypeLhs x, const UnitTypeRhs y) noexcept
	{
		return detail::floating_point_promotion_t<UnitTypeLhs>(
			std::copysign(x(), y())); // no need for conversion to get the correct sign.
	}

	/// Overload to copy the sign from a raw double
	template<class UnitTypeLhs, typename T,
		std::enable_if_t<std::is_arithmetic_v<T> && traits::is_unit_v<UnitTypeLhs>, int> = 0>
	detail::floating_point_promotion_t<UnitTypeLhs> copysign(const UnitTypeLhs x, const T& y) noexcept
	{
		return detail::floating_point_promotion_t<UnitTypeLhs>(std::copysign(x(), y));
	}

	//----------------------------------
	//	MIN / MAX / DIFFERENCE
	//----------------------------------

	/**
	 * @ingroup		UnitMath
	 * @brief		Positive difference
	 * @details		The function returns x-y if x>y, and zero otherwise, in their common type.
	 * @param[in]	x	Values whose difference is calculated.
	 * @param[in]	y	Values whose difference is calculated.
	 * @returns		The positive difference between x and y.
	 */
	template<class UnitTypeLhs, class UnitTypeRhs,
		std::enable_if_t<traits::is_unit_v<UnitTypeLhs> && traits::is_unit_v<UnitTypeRhs> &&
				traits::is_convertible_unit_v<UnitTypeLhs, UnitTypeRhs>,
			int> = 0>
	detail::floating_point_promotion_t<std::common_type_t<UnitTypeLhs, UnitTypeRhs>> fdim(
		const UnitTypeLhs x, const UnitTypeRhs y) noexcept
	{
		using CommonUnit = decltype(units::fdim(x, y));
		return CommonUnit(std::fdim(CommonUnit(x)(), CommonUnit(y)()));
	}

	/**
	 * @ingroup		UnitMath
	 * @brief		Maximum value
	 * @details		Returns the larger of its arguments: either x or y, in their common type.
	 * @param[in]	x	Values among which the function selects a maximum.
	 * @param[in]	y	Values among which the function selects a maximum.
	 * @returns		The maximum numeric value of its arguments.
	 */
	template<class UnitTypeLhs, class UnitTypeRhs,
		std::enable_if_t<traits::is_unit_v<UnitTypeLhs> && traits::is_unit_v<UnitTypeRhs> &&
				traits::is_convertible_unit_v<UnitTypeLhs, UnitTypeRhs>,
			int> = 0>
	detail::floating_point_promotion_t<std::common_type_t<UnitTypeLhs, UnitTypeRhs>> fmax(
		const UnitTypeLhs x, const UnitTypeRhs y) noexcept
	{
		using CommonUnit = decltype(units::fmax(x, y));
		return CommonUnit(std::fmax(CommonUnit(x)(), CommonUnit(y)()));
	}

	/**
	 * @ingroup		UnitMath
	 * @brief		Minimum value
	 * @details		Returns the smaller of its arguments: either x or y, in their common type.
	 *				If one of the arguments in a NaN, the other is returned.
	 * @param[in]	x	Values among which the function selects a minimum.
	 * @param[in]	y	Values among which the function selects a minimum.
	 * @returns		The minimum numeric value of its arguments.
	 */
	template<class UnitTypeLhs, class UnitTypeRhs,
		std::enable_if_t<traits::is_unit_v<UnitTypeLhs> && traits::is_unit_v<UnitTypeRhs> &&
				traits::is_convertible_unit_v<UnitTypeLhs, UnitTypeRhs>,
			int> = 0>
	detail::floating_point_promotion_t<std::common_type_t<UnitTypeLhs, UnitTypeRhs>> fmin(
		const UnitTypeLhs x, const UnitTypeRhs y) noexcept
	{
		using CommonUnit = decltype(units::fmin(x, y));
		return CommonUnit(std::fmin(CommonUnit(x)(), CommonUnit(y)()));
	}

	//----------------------------------
	//	OTHER FUNCTIONS
	//----------------------------------

	/**
	 * @ingroup		UnitMath
	 * @brief		Compute absolute value
	 * @details		Returns the absolute value of x, i.e. |x|.
	 * @param[in]	x	Value whose absolute value is returned.
	 * @returns		The absolute value of x.
	 */
	template<class UnitType, std::enable_if_t<traits::is_unit_v<UnitType>, int> = 0>
	detail::floating_point_promotion_t<UnitType> fabs(const UnitType x) noexcept
	{
		return detail::floating_point_promotion_t<UnitType>(std::fabs(x()));
	}

	/**
	 * @ingroup		UnitMath
	 * @brief		Compute absolute value
	 * @details		Returns the absolute value of x, i.e. |x|.
	 * @param[in]	x	Value whose absolute value is returned.
	 * @returns		The absolute value of x.
	 */
	template<class UnitType, std::enable_if_t<traits::is_unit_v<UnitType>, int> = 0>
	UnitType abs(const UnitType x) noexcept
	{
		return UnitType(std::abs(x()));
	}

	/**
	 * @ingroup		UnitMath
	 * @brief		Multiply-add
	 * @details		Returns x*y+z. The function computes the result without losing precision in
	 *				any intermediate result. The resulting unit type is a compound unit of x* y.
	 * @param[in]	x	Values to be multiplied.
	 * @param[in]	y	Values to be multiplied.
	 * @param[in]	z	Value to be added.
	 * @returns		The result of x*y+z
	 */
	template<class UnitTypeLhs, class UnitMultiply, class UnitAdd,
		std::enable_if_t<traits::is_unit_v<UnitTypeLhs> && traits::is_unit_v<UnitMultiply> &&
				traits::is_unit_v<UnitAdd> &&
				traits::is_same_dimension_v<
					compound_conversion_factor<typename units::traits::unit_traits<UnitTypeLhs>::conversion_factor,
						typename units::traits::unit_traits<UnitMultiply>::conversion_factor>,
					typename units::traits::unit_traits<UnitAdd>::conversion_factor>,
			int> = 0>
	auto fma(const UnitTypeLhs x, const UnitMultiply y, const UnitAdd z) noexcept
		-> std::common_type_t<decltype(detail::floating_point_promotion_t<UnitTypeLhs>(x) *
								  detail::floating_point_promotion_t<UnitMultiply>(y)),
			UnitAdd>
	{
		using CommonUnit = decltype(units::fma(x, y, z));
		return CommonUnit(std::fma(x(), y(), CommonUnit(z)()));
	}
} // end namespace units

//------------------------------
//	std::hash
//------------------------------

namespace std
{
	template<class ConversionFactor, typename T, class NumericalScale>
	struct hash<units::unit<ConversionFactor, T, NumericalScale>>
	{
		template<typename U = T>
		constexpr std::size_t operator()(const units::unit<ConversionFactor, T, NumericalScale>& x) const noexcept
		{
			if constexpr (std::is_integral_v<U>)
			{
				return x.to_linearized();
			}
			else
			{
				return hash<T>()(x.to_linearized());
			}
		}
	};

	//------------------------------
	//	std::numeric_limits
	//------------------------------

	template<class ConversionFactor, typename T, class NumericalScale>
	class numeric_limits<units::unit<ConversionFactor, T, NumericalScale>> : public std::numeric_limits<T>
	{
	};
} // namespace std

#endif // units_core_h__

// For Emacs
// Local Variables:
// Mode: C++
// c-basic-offset: 2
// fill-column: 116
// tab-width: 4
// End:
<|MERGE_RESOLUTION|>--- conflicted
+++ resolved
@@ -1,4237 +1,4230 @@
-//--------------------------------------------------------------------------------------------------
-//
-//	UnitConversion: A compile-time c++14 unit conversion library with no dependencies
-//
-//--------------------------------------------------------------------------------------------------
-//
-// The MIT License (MIT)
-//
-// Permission is hereby granted, free of charge, to any person obtaining a copy of this software
-// and associated documentation files (the "Software"), to deal in the Software without
-// restriction, including without limitation the rights to use, copy, modify, merge, publish,
-// distribute, sublicense, and/or sell copies of the Software, and to permit persons to whom the
-// Software is furnished to do so, subject to the following conditions:
-//
-// The above copyright notice and this permission notice shall be included in all copies or
-// substantial portions of the Software.
-//
-// THE SOFTWARE IS PROVIDED "AS IS", WITHOUT WARRANTY OF ANY KIND, EXPRESS OR IMPLIED, INCLUDING
-// BUT NOT LIMITED TO THE WARRANTIES OF MERCHANTABILITY, FITNESS FOR A PARTICULAR PURPOSE AND
-// NONINFRINGEMENT. IN NO EVENT SHALL THE AUTHORS OR COPYRIGHT HOLDERS BE LIABLE FOR ANY CLAIM,
-// DAMAGES OR OTHER LIABILITY, WHETHER IN AN ACTION OF CONTRACT, TORT OR OTHERWISE, ARISING
-// FROM, OUT OF OR IN CONNECTION WITH THE SOFTWARE OR THE USE OR OTHER DEALINGS IN THE SOFTWARE.
-//
-//--------------------------------------------------------------------------------------------------
-//
-// Copyright (c) 2016 Nic Holthaus
-//
-//--------------------------------------------------------------------------------------------------
-//
-// ATTRIBUTION:
-// Parts of this work have been adapted from:
-// http://stackoverflow.com/questions/35069778/create-comparison-trait-for-template-classes-whose-parameters-are-in-a-different
-// http://stackoverflow.com/questions/28253399/check-traits-for-all-variadic-template-arguments/28253503
-// http://stackoverflow.com/questions/36321295/rational-approximation-of-square-root-of-stdratio-at-compile-time?noredirect=1#comment60266601_36321295
-// https://github.com/swatanabe/cppnow17-units
-//
-//--------------------------------------------------------------------------------------------------
-//
-/// @file	units/core.h
-/// @brief	`unit`, dimensional analisys, generic cmath functions, traits (not dimension-specific),
-///			and what they're implemented with (`conversion_factor`, unit manipulators, etc.)
-//
-//--------------------------------------------------------------------------------------------------
-
-#pragma once
-
-#ifndef units_core_h__
-#define units_core_h__
-
-#ifndef UNIT_LIB_DEFAULT_TYPE
-#define UNIT_LIB_DEFAULT_TYPE double
-#endif
-
-//--------------------
-//	INCLUDES
-//--------------------
-
-#include <chrono>
-#include <cmath>
-#include <cstddef>
-#include <cstdint>
-#include <functional>
-#include <limits>
-#include <numeric>
-#include <ratio>
-#include <type_traits>
-#include <utility>
-
-#if !defined(UNIT_LIB_DISABLE_IOSTREAM)
-#include <clocale>
-#include <iostream>
-#include <string>
-
-//------------------------------
-//	STRING FORMATTER
-//------------------------------
-
-namespace units
-{
-	namespace detail
-	{
-		template<typename T>
-		std::string to_string(const T& t)
-		{
-			std::string str{std::to_string(t)};
-			int offset{1};
-
-			// remove trailing decimal points for integer value units. Locale aware!
-			struct std::lconv* lc;
-			lc                = std::localeconv();
-			char decimalPoint = *lc->decimal_point;
-			if (str.find_last_not_of('0') == str.find(decimalPoint))
-			{
-				offset = 0;
-			}
-			str.erase(str.find_last_not_of('0') + offset, std::string::npos);
-			return str;
-		}
-	} // namespace detail
-} // namespace units
-#endif // !defined(UNIT_LIB_DISABLE_IOSTREAM)
-
-//------------------------------
-//	FORWARD DECLARATIONS
-//------------------------------
-
-namespace units
-{
-	template<class Unit>
-	struct unit_name;
-	template<class Unit>
-	struct unit_abbreviation;
-
-	template<class Unit>
-	inline constexpr const char* unit_name_v = unit_name<Unit>::value;
-	template<class Unit>
-	inline constexpr const char* unit_abbreviation_v = unit_abbreviation<Unit>::value;
-} // namespace units
-
-//------------------------------
-//	MACROS
-//------------------------------
-
-/**
- * @def			UNIT_ADD_UNIT_TAGS(namespaceName,nameSingular, namePlural, abbreviation, definition)
- * @brief		Helper macro for generating the boiler-plate code generating the tags of a new unit.
- * @details		The macro generates singular, plural, and abbreviated forms
- *				of the unit definition (e.g. `meter`, `meters`, and `m`), as aliases for the
- *				unit tag.
- * @param		namespaceName namespace in which the new units will be encapsulated.
- * @param		nameSingular singular version of the unit name, e.g. 'meter'
- * @param		namePlural - plural version of the unit name, e.g. 'meters'
- * @param		abbreviation - abbreviated unit name, e.g. 'm'
- * @param		definition - the variadic parameter is used for the definition of the unit
- *				(e.g. `conversion_factor<std::ratio<1>, units::dimension::length>`)
- * @note		a variadic template is used for the definition to allow templates with
- *				commas to be easily expanded. All the variadic 'arguments' should together
- *				comprise the unit definition.
- */
-#define UNIT_ADD_UNIT_TAGS(namespaceName, nameSingular, namePlural, abbreviation, /*definition*/...) \
-	inline namespace namespaceName \
-	{ \
-		/** @name ConversionFactor (full names plural) */ /** @{ */ struct nameSingular##_conversion_factor \
-		  : __VA_ARGS__ \
-		{ \
-		}; /** @} */ \
-	} \
-	namespace traits \
-	{ \
-		template<> \
-		struct strong<__VA_ARGS__> \
-		{ \
-			using type = namespaceName::nameSingular##_conversion_factor; \
-		}; \
-	}
-
-/**
- * @def			UNIT_ADD_UNIT_DEFINITION(namespaceName,nameSingular)
- * @brief		Macro for generating the boiler-plate code for the unit type definition.
- * @details		The macro generates the definition of the unit container types, e.g. `meter_t`
- * @param		namespaceName namespace in which the new units will be encapsulated.
- * @param		nameSingular singular version of the unit name, e.g. 'meter'
- */
-#define UNIT_ADD_UNIT_DEFINITION(namespaceName, nameSingular) \
-	inline namespace namespaceName \
-	{ \
-		/** @name Unit Containers */ /** @{ */ UNIT_ADD_SCALED_UNIT_DEFINITION( \
-			nameSingular, ::units::linear_scale, nameSingular##_conversion_factor) /** @} */ \
-	}
-
-/**
- * @def			UNIT_ADD_SCALED_UNIT_DEFINITION(unitName, scale, definition)
- * @brief		Macro for generating the boiler-plate code for the scaled unit template definition.
- * @details		The macro generates the definition of the scaled unit templates as a strong type template alias,
- *				e.g. `meters`
- * @param		unitName unit name, e.g. 'meters'
- * @param		scale the non linear scale template argument of the unit's base
- * @param		definition - the variadic parameter is used for the definition of the unit
- *				(e.g. `conversion_factor<std::ratio<1>, units::dimension::length>`)
- * @note		a variadic template is used for the definition to allow templates with
- *				commas to be easily expanded. All the variadic 'arguments' should together
- *				comprise the unit definition.
- */
-#define UNIT_ADD_SCALED_UNIT_DEFINITION(unitName, scale, /*definition*/...) \
-	template<class Underlying> \
-	class unitName : public ::units::unit<__VA_ARGS__, Underlying, scale> \
-	{ \
-		using _base = ::units::unit<__VA_ARGS__, Underlying, scale>; \
-\
-	public: \
-		constexpr unitName()                = default; \
-		constexpr unitName(const unitName&) = default; \
-		constexpr unitName(unitName&&)      = default; \
-		constexpr unitName& operator=(const unitName&) = default; \
-		constexpr unitName& operator=(unitName&&) = default; \
-\
-		template<class T, class... Args, \
-			::std::enable_if_t<::std::is_constructible_v<_base, T, Args...> && \
-					(sizeof...(Args) != 0 || !::std::is_convertible_v<T, _base>), \
-				int> = 0> \
-		explicit constexpr unitName(T&& val, Args&&... args) noexcept \
-		  : _base(::std::forward<T>(val), ::std::forward<Args>(args)...) \
-		{ \
-		} \
-\
-		template<class T, \
-			::std::enable_if_t<::std::is_constructible_v<_base, T>&& ::std::is_convertible_v<T, _base>, int> = 0> \
-		constexpr unitName(T&& val) noexcept : _base(::std::forward<T>(val)) \
-		{ \
-		} \
-\
-		template<class T, ::std::enable_if_t<::std::is_assignable_v<_base&, T>, int> = 0> \
-		constexpr unitName& operator=(T&& val) noexcept \
-		{ \
-			static_cast<_base&>(*this) = ::std::forward<T>(val); \
-			return *this; \
-		} \
-\
-		template<class Unit = unitName> \
-		constexpr const char* name() const noexcept \
-		{ \
-			return ::units::unit_name_v<Unit>; \
-		} \
-\
-		template<class Unit = unitName> \
-		constexpr const char* abbreviation() const noexcept \
-		{ \
-			return ::units::unit_abbreviation_v<Unit>; \
-		} \
-	}; \
-\
-	using unitName##_t = unitName<UNIT_LIB_DEFAULT_TYPE>; \
-\
-	/* DEDUCTION GUIDES */ \
-	unitName()->unitName<UNIT_LIB_DEFAULT_TYPE>; \
-\
-	template<class Underlying, class... Args, ::std::enable_if_t<::std::is_arithmetic_v<Underlying>, int> = 0> \
-	unitName(const Underlying&, Args&&...)->unitName<Underlying>; \
-\
-	template<class Underlying> \
-	unitName(unitName<Underlying>)->unitName<Underlying>; \
-\
-	template<template<class> class StrongUnit, class Underlying, \
-		::std::enable_if_t<::std::is_arithmetic_v<Underlying>&& ::units::traits::detail::is_strong_unit_alias_v< \
-							   StrongUnit<Underlying>>, \
-			int> = 0> \
-	unitName(StrongUnit<Underlying>)->unitName<Underlying>; \
-\
-	template<class Cf, class Underlying, class Ns> \
-	unitName(unit<Cf, Underlying, Ns>)->unitName<Underlying>; \
-\
-	template<class Rep, class Period, \
-		::std::enable_if_t<::units::detail::is_time_conversion_factor<typename unitName<Rep>::conversion_factor>, \
-			int> = 0> \
-	unitName(::std::chrono::duration<Rep, Period>)->unitName<Rep>;
-
-/**
- * @def			UNIT_ADD_IO(namespaceName,nameSingular, abbreviation)
- * @brief		Macro for generating the boiler-plate code needed for I/O for a new unit.
- * @details		The macro generates the code to insert units into an ostream. It
- *				prints both the value and abbreviation of the unit when invoked.
- * @param		namespaceName namespace in which the new units will be encapsulated.
- * @param		nameSingular singular version of the unit name, e.g. 'meter'
- * @param		abbrev - abbreviated unit name, e.g. 'm'
- * @note		When UNIT_LIB_DISABLE_IOSTREAM is defined, the macro does not generate any code
- */
-#if defined(UNIT_LIB_DISABLE_IOSTREAM)
-#define UNIT_ADD_IO(namespaceName, nameSingular, abbrev)
-#else
-#define UNIT_ADD_IO(namespaceName, nameSingular, abbrev) \
-	inline namespace namespaceName \
-	{ \
-		template<class Underlying> \
-		std::ostream& operator<<(std::ostream& os, const nameSingular<Underlying>& obj) \
-		{ \
-			os << obj() << " " #abbrev; \
-			return os; \
-		} \
-		template<class Underlying> \
-		std::string to_string(const nameSingular<Underlying>& obj) \
-		{ \
-			return units::detail::to_string(obj()) + std::string(" " #abbrev); \
-		} \
-	}
-#endif
-
-/**
- * @def		UNIT_ADD_NAME(namespaceName,nameSingular,abbreviation)
- * @brief		Macro for generating constexpr names/abbreviations for units.
- * @details	The macro generates names for units. E.g. name() of 1_m would be "meter", and
- *				abbreviation would be "m".
- * @param		namespaceName namespace in which the new units will be encapsulated. All literal values
- *				are placed in the `units::literals` namespace.
- * @param		nameSingular singular version of the unit name, e.g. 'meter'
- * @param		abbreviation - abbreviated unit name, e.g. 'm'
- */
-#define UNIT_ADD_NAME(namespaceName, nameSingular, abbrev) \
-	template<class Underlying> \
-	struct unit_name<namespaceName::nameSingular<Underlying>> \
-	{ \
-		static constexpr const char* value = #nameSingular; \
-	}; \
-\
-	template<class Underlying> \
-	struct unit_abbreviation<namespaceName::nameSingular<Underlying>> \
-	{ \
-		static constexpr const char* value = #abbrev; \
-	};
-
-/**
- * @def			UNIT_ADD_STRONG(namespaceName, nameSingular, scale)
- * @brief		Macro for generating the boiler-plate code for the strong type trait of the unit.
- * @details		The macro generates the specialization of the strong type trait of the unit.
- * @param		globalConversionFactor the unit's conversion factor prefixed with `::`, e.g. `::units::length::meter`
- * @param		globalUnitName the unit name prefixed with `::`, e.g. `::units::length::meter_t`
- * @param		scale the `NumericalScale` template template argument of the unit's `unit` base
- */
-#define UNIT_ADD_STRONG(globalConversionFactor, globalUnitName, scale) \
-	namespace traits \
-	{ \
-		template<class Underlying> \
-		struct strong<::units::unit<globalConversionFactor, Underlying, scale>> \
-		{ \
-			using type = globalUnitName<Underlying>; \
-		}; \
-	}
-
-/**
- * @def			UNIT_ADD_UNITS_SPECIALIZATIONS(namespaceName, nameSingular)
- * @brief		Macro for generating specializations of `units`'s templates for units. It should be used from the global
- * namespace.
- * @details		See `UNIT_ADD_NAME`, `UNIT_ADD_STRONG`
- * @param		namespaceName namespace in which the new units will be encapsulated.
- * @param		nameSingular singular version of the unit name, e.g. 'meter'
- * @param		abbreviation - abbreviated unit name, e.g. 'm'
- * @param		scale the `NumericalScale` template template argument of the unit's `unit` base
- */
-#define UNIT_ADD_UNITS_SPECIALIZATIONS(namespaceName, nameSingular, abbreviation, scale) \
-	namespace units \
-	{ \
-		UNIT_ADD_NAME(namespaceName, nameSingular, abbreviation) \
-		UNIT_ADD_STRONG( \
-			::units::namespaceName::nameSingular##_conversion_factor, ::units::namespaceName::nameSingular, scale) \
-	}
-
-/**
- * @def			UNIT_ADD_HASH(globalUnitName)
- * @brief		Macro for generating `std::hash` specializations for units.
- * @details		The macro generates `std::hash` specializations for units. It should be used from the global namespace.
- * @param		globalUnitName the unit name prefixed with `::`, e.g. `::units::length::meter_t`
- */
-#define UNIT_ADD_HASH(globalUnitName) \
-	namespace std \
-	{ \
-		template<class Underlying> \
-		struct hash<globalUnitName<Underlying>> \
-		  : private hash<::units::traits::unit_base_t<globalUnitName<Underlying>>> \
-		{ \
-			constexpr size_t operator()(const globalUnitName<Underlying>& x) const noexcept \
-			{ \
-				return hash<::units::traits::unit_base_t<globalUnitName<Underlying>>>()(x); \
-			} \
-		}; \
-	}
-
-/**
- * @def			UNIT_ADD_COMMON_TYPE(globalUnitName)
- * @brief		Macro for generating `std::common_type` specializations for units.
- * @details		The macro generates `std::common_type` specializations for units.
- *				It should be used from the global namespace.
- * @param		globalUnitName the unit name prefixed with `::`, e.g. `::units::length::meter_t`
- */
-#define UNIT_ADD_COMMON_TYPE(globalUnitName) \
-	namespace std \
-	{ \
-		template<typename Underlying, class ConversionFactor, class T, class NumericalScale> \
-		struct common_type<globalUnitName<Underlying>, ::units::unit<ConversionFactor, T, NumericalScale>> \
-		{ \
-			using type = \
-				::units::traits::strong_t<common_type_t<::units::traits::unit_base_t<globalUnitName<Underlying>>, \
-					::units::unit<ConversionFactor, T, NumericalScale>>>; \
-		}; \
-\
-		template<class ConversionFactor, class T, class NumericalScale, typename Underlying> \
-		struct common_type<::units::unit<ConversionFactor, T, NumericalScale>, globalUnitName<Underlying>> \
-		  : common_type<globalUnitName<Underlying>, ::units::unit<ConversionFactor, T, NumericalScale>> \
-		{ \
-		}; \
-\
-		template<typename Underlying1, typename Underlying2> \
-		struct common_type<globalUnitName<Underlying1>, globalUnitName<Underlying2>> \
-		{ \
-			using type = globalUnitName<common_type_t<Underlying1, Underlying2>>; \
-		}; \
-\
-		template<typename UnderlyingLhs, class StrongUnit> \
-		struct common_type<globalUnitName<UnderlyingLhs>, StrongUnit> \
-		  : common_type<globalUnitName<UnderlyingLhs>, \
-				::units::detail::detected_t<::units::traits::unit_base_t, StrongUnit>> \
-		{ \
-		}; \
-	}
-
-/**
- * @def			UNIT_ADD_STD_SPECIALIZATIONS(globalUnitName)
- * @brief		Macro for generating specializations of standard templates for units.
- *				It should be used from the global namespace.
- * @details		See `UNIT_ADD_HASH`, `UNIT_ADD_COMMON_TYPE`
- * @param		globalUnitName the unit name prefixed with `::`, e.g. `::units::length::meter_t`
- */
-#define UNIT_ADD_STD_SPECIALIZATIONS(globalUnitName) \
-	UNIT_ADD_HASH(globalUnitName) \
-	UNIT_ADD_COMMON_TYPE(globalUnitName)
-
-/**
- * @def			UNIT_ADD_SPECIALIZATIONS(namespaceName, nameSingular, abbreviation, scale)
- * @brief		Macro for generating specializations for units.
- *				It should be used from the global namespace.
- * @details		See UNIT_ADD_UNITS_SPECIALIZATIONS and UNIT_ADD_STD_HASH_SPECIALIZATIONS.
- * @param		namespaceName namespace in which the new units will be encapsulated.
- * @param		nameSingular singular version of the unit name, e.g. 'meter'
- * @param		abbreviation - abbreviated unit name, e.g. 'm'
- * @param		scale the non linear scale template argument of the unit's base
- */
-#define UNIT_ADD_SPECIALIZATIONS(namespaceName, nameSingular, abbreviation, scale) \
-	UNIT_ADD_UNITS_SPECIALIZATIONS(namespaceName, nameSingular, abbreviation, scale) \
-	UNIT_ADD_STD_SPECIALIZATIONS(::units::namespaceName::nameSingular)
-
-/**
- * @def			UNIT_ADD_LITERALS(namespaceName,nameSingular,abbreviation)
- * @brief		Macro for generating user-defined literals for units.
- * @details		The macro generates user-defined literals for units. A literal suffix is created
- *				using the abbreviation (e.g. `10.0_m`).
- * @param		namespaceName namespace in which the new units will be encapsulated. All literal values
- *				are placed in the `units::literals` namespace.
- * @param		nameSingular singular version of the unit name, e.g. 'meter'
- * @param		abbreviation - abbreviated unit name, e.g. 'm'
- * @note		When UNIT_HAS_LITERAL_SUPPORT is not defined, the macro does not generate any code
- */
-#define UNIT_ADD_LITERALS(namespaceName, nameSingular, abbreviation) \
-	namespace literals \
-	{ \
-		constexpr namespaceName::nameSingular<double> operator""_##abbreviation(long double d) noexcept \
-		{ \
-			return namespaceName::nameSingular<double>(static_cast<double>(d)); \
-		} \
-		constexpr namespaceName::nameSingular<int> operator""_##abbreviation(unsigned long long d) noexcept \
-		{ \
-			return namespaceName::nameSingular<int>(static_cast<int>(d)); \
-		} \
-	}
-
-/**
- * @def			UNIT_ADD(namespaceName,nameSingular, namePlural, abbreviation, definition)
- * @brief		Macro for generating the boiler-plate code needed for a new unit.
- * @details		The macro generates singular, plural, and abbreviated forms
- *				of the unit definition (e.g. `meter`, `meters`, and `m`), as well as the
- *				appropriately named unit container (e.g. `meter_t`). A literal suffix is created
- *				using the abbreviation (e.g. `10.0_m`). It also defines a class-specific
- *				cout function which prints both the value and abbreviation of the unit when invoked.
- * @param		namespaceName namespace in which the new units will be encapsulated. All literal values
- *				are placed in the `units::literals` namespace.
- * @param		nameSingular singular version of the unit name, e.g. 'meter'
- * @param		namePlural - plural version of the unit name, e.g. 'meters'
- * @param		abbreviation - abbreviated unit name, e.g. 'm'
- * @param		definition - the variadic parameter is used for the definition of the unit
- *				(e.g. `conversion_factor<std::ratio<1>, units::dimension::length>`)
- * @note		a variadic template is used for the definition to allow templates with
- *				commas to be easily expanded. All the variadic 'arguments' should together
- *				comprise the unit definition.
- */
-#define UNIT_ADD(namespaceName, nameSingular, namePlural, abbreviation, /*definition*/...) \
-	UNIT_ADD_UNIT_TAGS(namespaceName, nameSingular, namePlural, abbreviation, __VA_ARGS__) \
-	UNIT_ADD_UNIT_DEFINITION(namespaceName, nameSingular) \
-	UNIT_ADD_IO(namespaceName, nameSingular, abbreviation) \
-	UNIT_ADD_LITERALS(namespaceName, nameSingular, abbreviation) \
-	} \
-	UNIT_ADD_SPECIALIZATIONS(namespaceName, nameSingular, abbreviation, ::units::linear_scale) \
-	namespace units \
-	{
-/**
- * @def			UNIT_ADD_DECIBEL(namespaceName, nameSingular, abbreviation)
- * @brief		Macro to create decibel container and literals for an existing unit type.
- * @details		This macro generates the decibel unit container, cout overload, and literal definitions.
- * @param		namespaceName namespace in which the new units will be encapsulated. All literal values
- *				are placed in the `units::literals` namespace.
- * @param		nameSingular singular version of the dimension name, e.g. 'watt'
- * @param		abbreviation - abbreviated decibel unit name, e.g. 'dBW'
- */
-#define UNIT_ADD_DECIBEL(namespaceName, nameSingular, abbreviation) \
-	inline namespace namespaceName \
-	{ \
-		/** @name Unit Containers */ /** @{ */ UNIT_ADD_SCALED_UNIT_DEFINITION( \
-			abbreviation, ::units::decibel_scale, nameSingular##_conversion_factor) /** @} */ \
-	} \
-	UNIT_ADD_IO(namespaceName, abbreviation, abbreviation) \
-	UNIT_ADD_LITERALS(namespaceName, abbreviation, abbreviation) \
-	UNIT_ADD_STRONG(::units::namespaceName::nameSingular##_conversion_factor, ::units::namespaceName::abbreviation, \
-		::units::decibel_scale) \
-	} \
-	UNIT_ADD_STD_SPECIALIZATIONS(::units::namespaceName::abbreviation) \
-	namespace units \
-	{
-/**
- * @def			UNIT_ADD_DIMENSION_TRAIT(unitdimension)
- * @brief		Macro to create the `is_dimension_unit` type trait.
- * @details		This trait allows users to test whether a given type matches
- *				an intended dimension. This macro comprises all the boiler-plate
- *				code necessary to do so.
- * @param		unitdimension The name of the dimension of unit, e.g. length or mass.
- */
-
-#define UNIT_ADD_DIMENSION_TRAIT(unitdimension) \
-	/** @ingroup	TypeTraits*/ \
-<<<<<<< HEAD
-	/** @brief		Trait which tests whether a type represents a unit of unitdimension*/ \
-	/** @details	Inherits from `std::true_type` or `std::false_type`. Use `is_ ## unitdimension ## _unit_v<T>` to*/ \
-	/** 			test the unit represents a unitdimension quantity.*/ \
-	/** @tparam		T	one or more types to test*/ \
-=======
-	/** @brief		`UnaryTypeTrait` for querying whether `T` represents a unit of unitdimension*/ \
-	/** @details	The base characteristic is a specialization of the template `std::bool_constant`. \
-	 *				Use `is_ ## unitdimension ## _unit_v<T>` to test the unit represents a unitdimension quantity.*/ \
-	/** @tparam		T	type to test*/ \
->>>>>>> 9d6735e4
-	namespace traits \
-	{ \
-		template<typename T> \
-		struct is_##unitdimension##_unit \
-		  : ::units::detail::has_dimension_of<std::remove_const_t<T>, units::dimension::unitdimension> \
-		{ \
-		}; \
-		template<typename T> \
-		inline constexpr bool is_##unitdimension##_unit_v = is_##unitdimension##_unit<T>::value; \
-	}
-
-/**
- * @def			UNIT_ADD_WITH_METRIC_PREFIXES(nameSingular, namePlural, abbreviation, definition)
- * @brief		Macro for generating the boiler-plate code needed for a new unit, including its metric
- *				prefixes from femto to peta.
- * @details		See UNIT_ADD. In addition to generating the unit definition and containers '(e.g. `meters` and
- *				'meter_t', it also creates corresponding units with metric suffixes such as `millimeters`, and
- *				`millimeter_t`), as well as the literal suffixes (e.g. `10.0_mm`).
- * @param		namespaceName namespace in which the new units will be encapsulated. All literal values
- *				are placed in the `units::literals` namespace.
- * @param		nameSingular singular version of the unit name, e.g. 'meter'
- * @param		namePlural - plural version of the unit name, e.g. 'meters'
- * @param		abbreviation - abbreviated unit name, e.g. 'm'
- * @param		definition - the variadic parameter is used for the definition of the unit
- *				(e.g. `conversion_factor<std::ratio<1>, units::dimension::length>`)
- * @note		a variadic template is used for the definition to allow templates with
- *				commas to be easily expanded. All the variadic 'arguments' should together
- *				comprise the unit definition.
- */
-#define UNIT_ADD_WITH_METRIC_PREFIXES(namespaceName, nameSingular, namePlural, abbreviation, /*definition*/...) \
-	UNIT_ADD(namespaceName, nameSingular, namePlural, abbreviation, __VA_ARGS__) \
-	UNIT_ADD(namespaceName, femto##nameSingular, femto##namePlural, f##abbreviation, femto<nameSingular<int>>) \
-	UNIT_ADD(namespaceName, pico##nameSingular, pico##namePlural, p##abbreviation, pico<nameSingular<int>>) \
-	UNIT_ADD(namespaceName, nano##nameSingular, nano##namePlural, n##abbreviation, nano<nameSingular<int>>) \
-	UNIT_ADD(namespaceName, micro##nameSingular, micro##namePlural, u##abbreviation, micro<nameSingular<int>>) \
-	UNIT_ADD(namespaceName, milli##nameSingular, milli##namePlural, m##abbreviation, milli<nameSingular<int>>) \
-	UNIT_ADD(namespaceName, centi##nameSingular, centi##namePlural, c##abbreviation, centi<nameSingular<int>>) \
-	UNIT_ADD(namespaceName, deci##nameSingular, deci##namePlural, d##abbreviation, deci<nameSingular<int>>) \
-	UNIT_ADD(namespaceName, deca##nameSingular, deca##namePlural, da##abbreviation, deca<nameSingular<int>>) \
-	UNIT_ADD(namespaceName, hecto##nameSingular, hecto##namePlural, h##abbreviation, hecto<nameSingular<int>>) \
-	UNIT_ADD(namespaceName, kilo##nameSingular, kilo##namePlural, k##abbreviation, kilo<nameSingular<int>>) \
-	UNIT_ADD(namespaceName, mega##nameSingular, mega##namePlural, M##abbreviation, mega<nameSingular<int>>) \
-	UNIT_ADD(namespaceName, giga##nameSingular, giga##namePlural, G##abbreviation, giga<nameSingular<int>>) \
-	UNIT_ADD(namespaceName, tera##nameSingular, tera##namePlural, T##abbreviation, tera<nameSingular<int>>) \
-	UNIT_ADD(namespaceName, peta##nameSingular, peta##namePlural, P##abbreviation, peta<nameSingular<int>>)
-
-/**
- * @def		UNIT_ADD_WITH_METRIC_AND_BINARY_PREFIXES(nameSingular, namePlural, abbreviation, definition)
- * @brief		Macro for generating the boiler-plate code needed for a new unit, including its metric
- *				prefixes from femto to peta, and binary prefixes from kibi to exbi.
- * @details	See UNIT_ADD. In addition to generating the unit definition and containers '(e.g. `bytes` and 'byte_t',
- *				it also creates corresponding units with metric suffixes such as `millimeters`, and `millimeter_t`), as
- *				well as the literal suffixes (e.g. `10.0_B`).
- * @param		namespaceName namespace in which the new units will be encapsulated. All literal values
- *				are placed in the `units::literals` namespace.
- * @param		nameSingular singular version of the unit name, e.g. 'byte'
- * @param		namePlural - plural version of the unit name, e.g. 'bytes'
- * @param		abbreviation - abbreviated unit name, e.g. 'B'
- * @param		definition - the variadic parameter is used for the definition of the unit
- *				(e.g. `conversion_factor<std::ratio<1>, units::dimension::data>`)
- * @note		a variadic template is used for the definition to allow templates with
- *				commas to be easily expanded. All the variadic 'arguments' should together
- *				comprise the unit definition.
- */
-#define UNIT_ADD_WITH_METRIC_AND_BINARY_PREFIXES( \
-	namespaceName, nameSingular, namePlural, abbreviation, /*definition*/...) \
-	UNIT_ADD_WITH_METRIC_PREFIXES(namespaceName, nameSingular, namePlural, abbreviation, __VA_ARGS__) \
-	UNIT_ADD(namespaceName, kibi##nameSingular, kibi##namePlural, Ki##abbreviation, kibi<nameSingular<int>>) \
-	UNIT_ADD(namespaceName, mebi##nameSingular, mebi##namePlural, Mi##abbreviation, mebi<nameSingular<int>>) \
-	UNIT_ADD(namespaceName, gibi##nameSingular, gibi##namePlural, Gi##abbreviation, gibi<nameSingular<int>>) \
-	UNIT_ADD(namespaceName, tebi##nameSingular, tebi##namePlural, Ti##abbreviation, tebi<nameSingular<int>>) \
-	UNIT_ADD(namespaceName, pebi##nameSingular, pebi##namePlural, Pi##abbreviation, pebi<nameSingular<int>>) \
-	UNIT_ADD(namespaceName, exbi##nameSingular, exbi##namePlural, Ei##abbreviation, exbi<nameSingular<int>>)
-
-//--------------------
-//	UNITS NAMESPACE
-//--------------------
-
-/**
- * @namespace units
- * @brief Unit Conversion Library namespace
- */
-namespace units
-{
-	//----------------------------------
-	//	DOXYGEN
-	//----------------------------------
-
-	/**
-	 * @defgroup	UnitTypes Unit Types
-	 * @brief		Defines a series of classes which contain dimensioned values. Unit types
-	 *				store a value, and support various arithmetic operations.
-	 */
-
-	/**
-	 * @defgroup	ConversionFactors Conversion Factors
-	 * @brief		Defines a series of classes which represent compile-time conversion factor between units.
-	 *				These types are tags used by the conversion function, to create compound units,
-	 *				or to create `unit` types.
-	 */
-
-	/**
-	 * @defgroup	UnitManipulators Unit Manipulators
-	 * @brief		Defines a series of classes used to manipulate unit types, such as `inverse<>`, `squared<>`, and
-	 *				metric prefixes. Unit manipulators can be chained together, e.g.
-	 *				`inverse<squared<pico<time::seconds>>>` to represent picoseconds^-2.
-	 */
-
-	/**
-	 * @defgroup	UnitMath Unit Math
-	 * @brief		Defines a collection of unit-enabled, strongly-typed versions of `<cmath>` functions.
-	 * @details		Includes most c++11 extensions.
-	 */
-
-	/**
-	 * @defgroup	Conversion Explicit Conversion
-	 * @brief		Functions used to convert values of one logical type to another.
-	 */
-
-	/**
-	 * @defgroup	TypeTraits Type Traits
-	 * @brief		Defines a series of classes to obtain unit type information at compile-time.
-	 */
-
-	/**
-	 * @defgroup	STDTypeTraits Standard Type Traits Specializations
-	 * @brief		Specialization of `std::common_type` for unit types.
-	 */
-
-	//------------------------------
-	//	FORWARD DECLARATIONS
-	//------------------------------
-
-	/** @cond */ // DOXYGEN IGNORE
-	namespace detail
-	{
-		inline constexpr UNIT_LIB_DEFAULT_TYPE PI_VAL = 3.14159265358979323846264338327950288419716939937510;
-	}
-	/** @endcond */ // END DOXYGEN IGNORE
-
-	//------------------------------
-	//	DETECTION IDIOM
-	//------------------------------
-
-	/** @cond */ // DOXYGEN IGNORE
-	namespace detail
-	{
-		/**
-		 * @brief		Detection idiom implementation.
-		 * @details		Simplifies the implementation of traits and other metaprogramming use-cases.
-		 *				The result is shorter and more expressive code.
-		 * @sa			https://wg21.link/N4502, http://wg21.link/N4758#meta.detect
-		 */
-		template<class Default, class AlwaysVoid, template<class...> class Op, class... Args>
-		struct detector
-		{
-			using value_t = std::false_type;
-			using type    = Default;
-		};
-
-		template<class Default, template<class...> class Op, class... Args>
-		struct detector<Default, std::void_t<Op<Args...>>, Op, Args...>
-		{
-			using value_t = std::true_type;
-			using type    = Op<Args...>;
-		};
-
-		struct nonesuch
-		{
-			nonesuch()                = delete;
-			~nonesuch()               = delete;
-			nonesuch(const nonesuch&) = delete;
-			void operator=(const nonesuch&) = delete;
-		};
-
-		template<template<class...> class Op, class... Args>
-		using is_detected = typename detector<nonesuch, void, Op, Args...>::value_t;
-
-		template<template<class...> class Op, class... Args>
-		inline constexpr bool is_detected_v = is_detected<Op, Args...>::value;
-
-		template<template<class...> class Op, class... Args>
-		using detected_t = typename detector<nonesuch, void, Op, Args...>::type;
-
-		template<class Default, template<class...> class Op, class... Args>
-		using detected_or = detector<Default, void, Op, Args...>;
-
-		template<class Default, template<class...> class Op, class... Args>
-		using detected_or_t = typename detected_or<Default, Op, Args...>::type;
-
-		template<class Expected, template<class...> class Op, class... Args>
-		using is_detected_exact = std::is_same<Expected, detected_t<Op, Args...>>;
-
-		template<class Expected, template<class...> class Op, class... Args>
-		inline constexpr bool is_detected_exact_v = is_detected_exact<Expected, Op, Args...>::value;
-
-		template<class To, template<class...> class Op, class... Args>
-		using is_detected_convertible = std::is_convertible<detected_t<Op, Args...>, To>;
-
-		template<class To, template<class...> class Op, class... Args>
-		inline constexpr bool is_detected_convertible_v = is_detected_convertible<To, Op, Args...>::value;
-	}               // namespace detail
-	/** @endcond */ // END DOXYGEN IGNORE
-
-	//------------------------------
-	//	RATIO TRAITS
-	//------------------------------
-
-	/**
-	 * @ingroup TypeTraits
-	 * @{
-	 */
-
-	namespace traits
-	{
-		/** @cond */ // DOXYGEN IGNORE
-		namespace detail
-		{
-			template<class T>
-			struct is_ratio_impl : std::false_type
-			{
-			};
-
-			template<std::intmax_t N, std::intmax_t D>
-			struct is_ratio_impl<std::ratio<N, D>> : std::true_type
-			{
-			};
-		}               // namespace detail
-		/** @endcond */ // END DOXYGEN IGNORE
-
-		/**
-		 * @brief		`UnaryTypeTrait` for querying whether `T` represents a specialization of `std::ratio`.
-		 * @details		The base characteristic is a specialization of the template `std::bool_constant`.
-		 *				Use `is_ratio_v<T>` to test whether `T` is a specialization of `std::ratio`.
-		 */
-		template<class T>
-		using is_ratio = detail::is_ratio_impl<T>;
-
-		template<class T>
-		inline constexpr bool is_ratio_v = is_ratio<T>::value;
-	} // namespace traits
-
-	//------------------------------
-	//	CONVERSION FACTOR TRAITS
-	//------------------------------
-
-	/**
-	 * @brief namespace representing type traits which can access the properties of types provided by the units library.
-	 */
-	namespace traits
-	{
-#ifdef FOR_DOXYGEN_PURPOSES_ONLY
-		/**
-		 * @ingroup		TypeTraits
-		 * @brief		Traits class defining the properties of units.
-		 * @details		The units library determines certain properties of the units passed to
-		 *				them and what they represent by using the members of the corresponding
-		 *				conversion_factor_traits instantiation.
-		 */
-		template<class T>
-		struct conversion_factor_traits
-		{
-			typedef typename T::dimension_type
-				dimension_type; ///< Unit type that the unit was derived from. May be a `dimension` or another
-								///< `conversion_factor`. Use the `dimension_of_t` trait to find the SI dimension type.
-								///< This will be `void` if type `T` is not a unit.
-			typedef typename T::conversion_ratio
-				conversion_ratio; ///< `std::ratio` representing the conversion factor to the `dimension_type`. This
-								  ///< will be `void` if type `T` is not a unit.
-			typedef typename T::pi_exponent_ratio
-				pi_exponent_ratio; ///< `std::ratio` representing the exponent of pi to be used in the conversion. This
-								   ///< will be `void` if type `T` is not a unit.
-			typedef typename T::translation_ratio
-				translation_ratio; ///< `std::ratio` representing a datum translation to the dimension (i.e. degrees C
-								   ///< to degrees F conversion). This will be `void` if type `T` is not a unit.
-		};
-#endif
-		/** @cond */ // DOXYGEN IGNORE
-		/**
-		 * @brief		unit traits implementation for classes which are not units.
-		 */
-		template<class T, typename = void>
-		struct conversion_factor_traits
-		{
-			using dimension_type    = void;
-			using conversion_ratio  = void;
-			using pi_exponent_ratio = void;
-			using translation_ratio = void;
-		};
-
-		template<class T>
-		struct conversion_factor_traits<T,
-			std::void_t<typename T::dimension_type, typename T::conversion_ratio, typename T::pi_exponent_ratio,
-				typename T::translation_ratio>>
-		{
-			using dimension_type =
-				typename T::dimension_type; ///< Unit type that the unit was derived from. May be a `dimension` or
-											///< another `conversion_factor`. Use the `dimension_of_t` trait to find the
-											///< SI dimension type. This will be `void` if type `T` is not a unit.
-			using conversion_ratio =
-				typename T::conversion_ratio; ///< `std::ratio` representing the conversion factor to the
-											  ///< `dimension_type`. This will be `void` if type `T` is not a unit.
-			using pi_exponent_ratio =
-				typename T::pi_exponent_ratio; ///< `std::ratio` representing the exponent of pi to be used in the
-											   ///< conversion. This will be `void` if type `T` is not a unit.
-			using translation_ratio =
-				typename T::translation_ratio; ///< `std::ratio` representing a datum translation to the dimension (i.e.
-											   ///< degrees C to degrees F conversion). This will be `void` if type `T`
-											   ///< is not a unit.
-		};
-		/** @endcond */ // END DOXYGEN IGNORE
-	}                   // namespace traits
-
-	/** @cond */ // DOXYGEN IGNORE
-	namespace detail
-	{
-		/**
-		 * @brief		helper type to identify conversion factors.
-		 * @details		A non-templated base class for `conversion_factor` which enables compile-time testing.
-		 */
-		struct _conversion_factor
-		{
-		};
-	} // namespace detail
-
-	/** @endcond */ // END DOXYGEN IGNORE
-
-	namespace traits
-	{
-		/**
-		 * @ingroup		TypeTraits
-		 * @brief		`UnaryTypeTrait` for querying whether `T` represents a conversion factor.
-		 * @details		The base characteristic is a specialization of the template `std::bool_constant`.
-+		 *				Use `is_conversion_factor_v<T>` to test whether `T` represents a conversion factor.
-		 */
-		template<class T>
-		using is_conversion_factor = typename std::is_base_of<units::detail::_conversion_factor, T>::type;
-
-		template<class T>
-		inline constexpr bool is_conversion_factor_v = is_conversion_factor<T>::value;
-
-		// forward declaration
-		template<class T>
-		struct is_unit;
-
-		/**
-		 * @ingroup			TypeTraits
-		 * @brief			SFINAE-able trait that maps a `unit` or `conversion_factor` to its strengthened type.
-		 * @details			If `T` is a cv-unqualified `unit` or `conversion_factor`, the member `type` alias names the
-		 *					strong type alias of `T`, if any, and `T` otherwise. Otherwise, there is no `type` member.
-		 *					This may be specialized only if `T` depends on a program-defined type.
-		 */
-		template<class T>
-		struct strong
-		  : std::enable_if<(is_conversion_factor_v<T> || is_unit<T>::value) && std::is_same_v<T, std::remove_cv_t<T>>,
-				T>
-		{
-		};
-
-		template<class T>
-		using strong_t = typename strong<T>::type;
-	} // namespace traits
-
-	/** @} */ // end of TypeTraits
-
-	//------------------------------
-	//	DIMENSIONS
-	//------------------------------
-	// see: https://github.com/swatanabe/cppnow17-units
-	// license for this code: https://github.com/swatanabe/cppnow17-units/blob/master/LICENSE_1_0.txt
-	//------------------------------
-
-	template<class D, class E>
-	struct dim
-	{
-		using dimension = D;
-		using exponent  = E;
-	};
-
-	template<class... D>
-	struct dimension_t;
-
-	template<>
-	struct dimension_t<>
-	{
-		static const constexpr bool empty = true;
-	};
-
-	template<class D0, class... D>
-	struct dimension_t<D0, D...>
-	{
-		static const constexpr bool empty = false;
-		using front                       = D0;
-		using pop_front                   = dimension_t<D...>;
-	};
-
-	template<class T, class U>
-	using combine_dims = dim<typename T::dimension, std::ratio_add<typename T::exponent, typename U::exponent>>;
-
-	template<int Test>
-	struct merge_dimensions_impl;
-
-	constexpr int const_strcmp(const char* lhs, const char* rhs)
-	{
-		return (*lhs && *rhs) ? (*lhs == *rhs ? const_strcmp(lhs + 1, rhs + 1) : (*lhs < *rhs ? -1 : 1))
-							  : ((!*lhs && !*rhs) ? 0 : (!*lhs ? -1 : 1));
-	}
-
-	template<bool HasT, bool HasU>
-	struct merge_dimensions_recurse_impl;
-
-	template<>
-	struct merge_dimensions_recurse_impl<true, true>
-	{
-		template<class T, class U, class... R>
-		using apply = typename merge_dimensions_impl<const_strcmp(
-			T::front::dimension::name, U::front::dimension::name)>::template apply<T, U, R...>;
-	};
-
-	template<class T, class U>
-	struct append;
-
-	template<class... T, class... U>
-	struct append<dimension_t<T...>, dimension_t<U...>>
-	{
-		using type = dimension_t<T..., U...>;
-	};
-
-	template<>
-	struct merge_dimensions_recurse_impl<true, false>
-	{
-		template<class T, class U, class... R>
-		using apply = typename append<dimension_t<R...>, T>::type;
-	};
-
-	template<>
-	struct merge_dimensions_recurse_impl<false, true>
-	{
-		template<class T, class U, class... R>
-		using apply = typename append<dimension_t<R...>, U>::type;
-	};
-
-	template<>
-	struct merge_dimensions_recurse_impl<false, false>
-	{
-		template<class T, class U, class... R>
-		using apply = dimension_t<R...>;
-	};
-
-	template<class T, class U, class... R>
-	using merge_dimensions_recurse =
-		typename merge_dimensions_recurse_impl<!T::empty, !U::empty>::template apply<T, U, R...>;
-
-	template<>
-	struct merge_dimensions_impl<1>
-	{
-		template<class T, class U, class... R>
-		using apply = merge_dimensions_recurse<T, typename U::pop_front, R..., typename U::front>;
-	};
-
-	template<>
-	struct merge_dimensions_impl<-1>
-	{
-		template<class T, class U, class... R>
-		using apply = merge_dimensions_recurse<typename T::pop_front, U, R..., typename T::front>;
-	};
-
-	template<bool Cancels>
-	struct merge_dimensions_combine_impl;
-
-	template<>
-	struct merge_dimensions_combine_impl<true>
-	{
-		template<class T, class U, class X, class... R>
-		using apply = merge_dimensions_recurse<T, U, R...>;
-	};
-
-	template<>
-	struct merge_dimensions_combine_impl<false>
-	{
-		template<class T, class U, class X, class... R>
-		using apply = merge_dimensions_recurse<T, U, R..., X>;
-	};
-
-	template<>
-	struct merge_dimensions_impl<0>
-	{
-		template<class T, class U, class... R>
-		using apply = typename merge_dimensions_combine_impl<
-			std::ratio_add<typename T::front::exponent, typename U::front::exponent>::num ==
-			0>::template apply<typename T::pop_front, typename U::pop_front,
-			dim<typename T::front::dimension, std::ratio_add<typename T::front::exponent, typename U::front::exponent>>,
-			R...>;
-	};
-
-	template<class T, class U>
-	using merge_dimensions = merge_dimensions_recurse<T, U>;
-
-	template<class T, class E>
-	struct dimension_pow_impl;
-
-	template<class... T, class... E, class R>
-	struct dimension_pow_impl<dimension_t<dim<T, E>...>, R>
-	{
-		using type = dimension_t<dim<T, std::ratio_multiply<E, R>>...>;
-	};
-
-	template<class T, class E>
-	using dimension_pow = typename dimension_pow_impl<T, E>::type;
-
-	template<class T, class E>
-	using dimension_root = dimension_pow<T, std::ratio_divide<std::ratio<1>, E>>;
-
-	template<class T, class U>
-	using dimension_multiply = merge_dimensions<T, U>;
-
-	template<class T, class U>
-	using dimension_divide = merge_dimensions<T, dimension_pow<U, std::ratio<-1>>>;
-
-	template<class T0 = void, class N0 = std::ratio<1>, class... Rest>
-	struct make_dimension_list
-	{
-		using type = dimension_multiply<dimension_t<dim<T0, N0>>, typename make_dimension_list<Rest...>::type>;
-	};
-
-	template<class... T, class N0, class... Rest>
-	struct make_dimension_list<dimension_t<T...>, N0, Rest...>
-	{
-		using type =
-			dimension_multiply<dimension_pow<dimension_t<T...>, N0>, typename make_dimension_list<Rest...>::type>;
-	};
-
-	template<>
-	struct make_dimension_list<>
-	{
-		using type = dimension_t<>;
-	};
-
-	template<class... T>
-	using make_dimension = typename make_dimension_list<T...>::type;
-
-	//------------------------------
-	//	UNIT DIMENSIONS
-	//------------------------------
-
-	/**
-	 * @brief		namespace representing the implemented base and derived unit types. These will not generally be
-	 *				needed by library users.
-	 * @sa			dimension for the definition of the dimension parameters.
-	 */
-	namespace dimension
-	{
-		// DIMENSION TAGS
-		struct length_tag
-		{
-			static constexpr const char* const name         = "length";
-			static constexpr const char* const abbreviation = "m";
-		};
-
-		struct mass_tag
-		{
-			static constexpr const char* const name         = "mass";
-			static constexpr const char* const abbreviation = "kg";
-		};
-
-		struct time_tag
-		{
-			static constexpr const char* const name         = "time";
-			static constexpr const char* const abbreviation = "s";
-		};
-
-		struct current_tag
-		{
-			static constexpr const char* const name         = "current";
-			static constexpr const char* const abbreviation = "A";
-		};
-
-		struct temperature_tag
-		{
-			static constexpr const char* const name         = "temperature";
-			static constexpr const char* const abbreviation = "K";
-		};
-
-		struct substance_tag
-		{
-			static constexpr const char* const name         = "amount of substance";
-			static constexpr const char* const abbreviation = "mol";
-		};
-
-		struct luminous_intensity_tag
-		{
-			static constexpr const char* const name         = "luminous intensity";
-			static constexpr const char* const abbreviation = "cd";
-		};
-
-		struct angle_tag
-		{
-			static constexpr const char* const name         = "angle";
-			static constexpr const char* const abbreviation = "rad";
-		};
-
-		struct data_tag
-		{
-			static constexpr const char* const name         = "data";
-			static constexpr const char* const abbreviation = "byte";
-		};
-
-		// SI BASE UNITS
-		using length             = make_dimension<length_tag>;
-		using mass               = make_dimension<mass_tag>;
-		using time               = make_dimension<time_tag>;
-		using current            = make_dimension<current_tag>;
-		using temperature        = make_dimension<temperature_tag>;
-		using substance          = make_dimension<substance_tag>;
-		using luminous_intensity = make_dimension<luminous_intensity_tag>;
-
-		// dimensionless (DIMENSIONLESS) TYPES
-		using dimensionless = dimension_t<>;             ///< Represents a quantity with no dimension.
-		using angle         = make_dimension<angle_tag>; ///< Represents a quantity of angle
-
-		// SI DERIVED UNIT TYPES
-		using solid_angle      = dimension_pow<angle, std::ratio<2>>;  ///< Represents an SI derived unit of solid angle
-		using frequency        = make_dimension<time, std::ratio<-1>>; ///< Represents an SI derived unit of frequency
-		using velocity         = dimension_divide<length, time>;       ///< Represents an SI derived unit of velocity
-		using angular_velocity = dimension_divide<angle, time>; ///< Represents an SI derived unit of angular velocity
-		using acceleration     = dimension_divide<velocity, time>; ///< Represents an SI derived unit of acceleration
-		using force            = dimension_multiply<mass, acceleration>; ///< Represents an SI derived unit of force
-		using area             = dimension_pow<length, std::ratio<2>>;   ///< Represents an SI derived unit of area
-		using pressure         = dimension_divide<force, area>;          ///< Represents an SI derived unit of pressure
-		using charge           = dimension_multiply<time, current>;      ///< Represents an SI derived unit of charge
-		using energy           = dimension_multiply<force, length>;      ///< Represents an SI derived unit of energy
-		using power            = dimension_divide<energy, time>;         ///< Represents an SI derived unit of power
-		using voltage          = dimension_divide<power, current>;       ///< Represents an SI derived unit of voltage
-		using capacitance      = dimension_divide<charge, voltage>;  ///< Represents an SI derived unit of capacitance
-		using impedance        = dimension_divide<voltage, current>; ///< Represents an SI derived unit of impedance
-		using conductance      = dimension_divide<current, voltage>; ///< Represents an SI derived unit of conductance
-		using magnetic_flux    = dimension_divide<energy, current>;  ///< Represents an SI derived unit of magnetic flux
-		using magnetic_field_strength = make_dimension<mass, std::ratio<1>, time, std::ratio<-2>, current,
-			std::ratio<-1>>; ///< Represents an SI derived unit of magnetic field strength
-		using inductance = dimension_multiply<impedance, time>; ///< Represents an SI derived unit of inductance
-		using luminous_flux =
-			dimension_multiply<solid_angle, luminous_intensity>; ///< Represents an SI derived unit of luminous flux
-		using illuminance             = make_dimension<luminous_flux, std::ratio<1>, length,
-            std::ratio<-2>>; ///< Represents an SI derived unit of illuminance
-		using radioactivity           = make_dimension<length, std::ratio<2>, time,
-            std::ratio<-2>>; ///< Represents an SI derived unit of radioactivity
-		using substance_mass          = dimension_divide<mass, substance>;
-		using substance_concentration = dimension_divide<substance, mass>;
-
-		// OTHER UNIT TYPES
-		using torque             = dimension_multiply<force, length>;      ///< Represents an SI derived unit of torque
-		using volume             = dimension_pow<length, std::ratio<3>>;   ///< Represents an SI derived unit of volume
-		using density            = dimension_divide<mass, volume>;         ///< Represents an SI derived unit of density
-		using concentration      = make_dimension<volume, std::ratio<-1>>; ///< Represents a unit of concentration
-		using data               = make_dimension<data_tag>;               ///< Represents a unit of data size
-		using data_transfer_rate = dimension_divide<data, time>;           ///< Represents a unit of data transfer rate
-	}                                                                      // namespace dimension
-
-	//------------------------------
-	//	CONVERSION FACTOR CLASSES
-	//------------------------------
-
-	/** @cond */ // DOXYGEN IGNORE
-	/**
-	 * @brief		unit type template specialization for units derived from dimensions.
-	 */
-	template<class, class, class, class>
-	struct conversion_factor;
-	template<class Conversion, class... Exponents, class PiExponent, class Translation>
-	struct conversion_factor<Conversion, dimension_t<Exponents...>, PiExponent, Translation>
-	  : units::detail::_conversion_factor
-	{
-		static_assert(traits::is_ratio_v<Conversion>,
-			"Template parameter `Conversion` must be a `std::ratio` representing the conversion factor to "
-			"`Dimension`.");
-		static_assert(traits::is_ratio_v<PiExponent>,
-			"Template parameter `PiExponent` must be a `std::ratio` representing the exponents of Pi the unit has.");
-		static_assert(traits::is_ratio_v<Translation>,
-			"Template parameter `Translation` must be a `std::ratio` representing an additive translation required by "
-			"the unit conversion.");
-
-		using dimension_type    = dimension_t<Exponents...>;
-		using conversion_ratio  = Conversion;
-		using translation_ratio = Translation;
-		using pi_exponent_ratio = PiExponent;
-	};
-	/** @endcond */ // END DOXYGEN IGNORE
-
-	/** @cond */ // DOXYGEN IGNORE
-	namespace detail
-	{
-		template<typename C, typename U, typename P, typename T>
-		conversion_factor<C, U, P, T> conversion_factor_base_t_impl(conversion_factor<C, U, P, T>*);
-
-		template<typename T>
-		using conversion_factor_base_t = decltype(conversion_factor_base_t_impl(std::declval<T*>()));
-
-		/**
-		 * @brief		dimension_of_t trait implementation
-		 * @details		recursively seeks dimension type of a conversion factor.
-		 *				Since their `dimension_type` typedef may be another conversion factor,
-		 *				it may not represent a dimension type.
-		 */
-		template<class ConversionFactor>
-		struct dimension_of_impl : dimension_of_impl<conversion_factor_base_t<ConversionFactor>>
-		{
-		};
-
-		template<class Conversion, class BaseUnit, class PiExponent, class Translation>
-		struct dimension_of_impl<conversion_factor<Conversion, BaseUnit, PiExponent, Translation>>
-		  : dimension_of_impl<BaseUnit>
-		{
-		};
-
-		template<class... Exponents>
-		struct dimension_of_impl<dimension_t<Exponents...>>
-		{
-			using type = dimension_t<Exponents...>;
-		};
-
-		template<>
-		struct dimension_of_impl<void>
-		{
-			using type = void;
-		};
-	}               // namespace detail
-	/** @endcond */ // END DOXYGEN IGNORE
-
-	namespace traits
-	{
-		/**
-		 * @brief		Names the `dimension_t` of a `conversion_factor`.
-		 * @details		Since `conversion_factor`s nest,
-		 *				their `dimension_type` typedef will not always be a `dimension_t` (or unit dimension).
-		 */
-		template<class U>
-		using dimension_of_t = typename units::detail::dimension_of_impl<U>::type;
-
-		/** @cond */ // DOXYGEN IGNORE
-		template<class T>
-		struct unit_base;
-	} // namespace traits
-
-	template<class ConversionFactor, typename T, class NumericalScale>
-	class unit;
-
-	namespace detail
-	{
-		enum class type
-		{
-			none,
-			conversion_factor,
-			unit
-		};
-
-		template<typename T, class Dim, type = type::none>
-		struct has_dimension_of_impl : std::false_type
-		{
-		};
-
-		template<typename T, class Dim>
-		using has_dimension_of = typename has_dimension_of_impl<T, Dim,
-			(traits::is_conversion_factor_v<T> ? type::conversion_factor
-											   : (traits::is_unit<T>::value ? type::unit : type::none))>::type;
-
-		template<typename Cf, class Dim>
-		struct has_dimension_of_impl<Cf, Dim, type::conversion_factor>
-		  : has_dimension_of<conversion_factor_base_t<Cf>, Dim>::type
-		{
-		};
-
-		template<typename C, typename Cf, typename P, typename T, class Dim>
-		struct has_dimension_of_impl<conversion_factor<C, Cf, P, T>, Dim, type::conversion_factor>
-		  : std::is_same<typename conversion_factor<C, Cf, P, T>::dimension_type, Dim>::type
-		{
-		};
-
-		template<typename Cf, class Dim>
-		struct has_dimension_of_impl<Cf, Dim, type::unit>
-		  : has_dimension_of<typename traits::unit_base<Cf>::type, Dim>::type
-		{
-		};
-
-		template<typename Cf, typename T, class Ns, class Dim>
-		struct has_dimension_of_impl<unit<Cf, T, Ns>, Dim, type::unit>
-		  : std::is_same<traits::dimension_of_t<Cf>, Dim>::type
-		{
-		};
-	}               // namespace detail
-	/** @endcond */ // END DOXYGEN IGNORE
-
-	namespace traits
-	{
-		/** @cond */ // DOXYGEN IGNORE
-		namespace detail
-		{
-			template<class T, class = void>
-			struct is_strong_unit_alias_impl : std::false_type
-			{
-			};
-
-			template<class Unit>
-			struct is_strong_unit_alias_impl<Unit, std::void_t<typename traits::unit_base<Unit>::type>>
-			  : std::bool_constant<!std::is_same_v<std::remove_const_t<Unit>, typename traits::unit_base<Unit>::type>>
-			{
-			};
-
-			template<class T>
-			struct is_strong_unit_alias : is_strong_unit_alias_impl<T>
-			{
-			};
-
-			template<class T>
-			inline constexpr bool is_strong_unit_alias_v = is_strong_unit_alias<T>::value;
-
-			template<class Unit, class Underlying, bool IsStrongUnit>
-			struct replace_underlying_impl
-			{
-			};
-
-			template<template<class> class T, class U, class Underlying>
-			struct replace_underlying_impl<T<U>, Underlying, true>
-			{
-				using type = T<Underlying>;
-			};
-
-			template<class Cf, typename T, class Ns, class Underlying>
-			struct replace_underlying_impl<unit<Cf, T, Ns>, Underlying, false>
-			{
-				using type = unit<Cf, Underlying, Ns>;
-			};
-		}               // namespace detail
-		/** @endcond */ // END DOXYGEN IGNORE
-
-		/**
-		 * @ingroup		TypeTraits
-		 * @brief		SFINAE-able trait which replaces the underlying type of `Unit` with `Underlying`.
-		 * @details		If `Unit` is an unit, the member `type` alias names the same unit with an underlying type of
-		 *				`Underlying`. Otherwise, there is no `type` member.
-		 * @param		Unit The unit type whose underlying type is to be replaced.
-		 * @param		Underlying The underlying type to replace that of `Unit`.
-		 */
-		template<class Unit, class Underlying>
-		struct replace_underlying
-		  : detail::replace_underlying_impl<Unit, Underlying, detail::is_strong_unit_alias_v<Unit>>
-		{
-		};
-
-		template<class Unit, class Underlying>
-		using replace_underlying_t = typename replace_underlying<Unit, Underlying>::type;
-	} // namespace traits
-
-	/**
-	 * @brief		Type representing an arbitrary conversion factor between units.
-	 * @ingroup		ConversionFactor
-	 * @details		`conversion_factor`s are used as tags for the `convert` function.
-	 *				Each unit is defined by:
-	 *
-	 *				- A `std::ratio` defining the conversion factor to the dimension type. (e.g. `std::ratio<1,12>` for
-	 *					inches to feet)
-	 *				- A dimension that the unit is derived from (or a unit dimension. Must be of type
-	 *				`conversion_factor` or `dimension_t`)
-	 *				- An exponent representing factors of PI required by the conversion. (e.g. `std::ratio<-1>` for a
-	 *					radians to degrees conversion)
-	 *				- a ratio representing a datum translation required for the conversion (e.g. `std::ratio<32>` for a
-	 *					farenheit to celsius conversion)
-	 *
-	 *				Typically, a specific conversion factor, like `meters`,
-	 *				would be implemented as a strong type alias of `conversion_factor`, i.e.
-	 *				`struct meters : conversion_factor<std::ratio<1>, units::dimension::length> {};`,
-	 *				or type alias, i.e. `using inches = conversion_factor<std::ratio<1,12>, feet>`.
-	 * @tparam		Conversion	std::ratio representing dimensionless multiplication factor.
-	 * @tparam		BaseUnit	Unit type which this unit is derived from. May be a `dimension_t`, or another
-	 *				`conversion_factor`.
-	 * @tparam		PiExponent	std::ratio representing the exponent of pi required by the conversion.
-	 * @tparam		Translation	std::ratio representing any datum translation required by the conversion.
-	 */
-	template<class Conversion, class BaseUnit, class PiExponent = std::ratio<0>, class Translation = std::ratio<0>>
-	struct conversion_factor : units::detail::_conversion_factor
-	{
-		static_assert(traits::is_conversion_factor_v<BaseUnit>,
-			"Template parameter `BaseUnit` must be a `conversion_factor` type.");
-		static_assert(traits::is_ratio_v<Conversion>,
-			"Template parameter `Conversion` must be a `std::ratio` representing the conversion factor to `BaseUnit`.");
-		static_assert(traits::is_ratio_v<PiExponent>,
-			"Template parameter `PiExponent` must be a `std::ratio` representing the exponents of Pi the unit has.");
-
-		using dimension_type    = units::traits::dimension_of_t<BaseUnit>;
-		using conversion_ratio  = std::ratio_multiply<typename BaseUnit::conversion_ratio, Conversion>;
-		using pi_exponent_ratio = std::ratio_add<typename BaseUnit::pi_exponent_ratio, PiExponent>;
-		using translation_ratio = std::ratio_add<std::ratio_multiply<typename BaseUnit::conversion_ratio, Translation>,
-			typename BaseUnit::translation_ratio>;
-	};
-
-	//------------------------------
-	//	UNIT MANIPULATORS
-	//------------------------------
-
-	/** @cond */ // DOXYGEN IGNORE
-	namespace detail
-	{
-		/**
-		 * @brief		implementation of `unit_multiply`.
-		 * @details		multiplies two units. The dimension becomes the dimensions of each with their exponents
-		 *				added. The conversion factors of each are multiplied. Pi exponent ratios
-		 *				are added, and datum translations are removed.
-		 */
-		template<class Unit1, class Unit2>
-		struct unit_multiply_impl
-		{
-			using type = conversion_factor<
-				std::ratio_multiply<typename Unit1::conversion_ratio, typename Unit2::conversion_ratio>,
-				dimension_multiply<traits::dimension_of_t<typename Unit1::dimension_type>,
-					traits::dimension_of_t<typename Unit2::dimension_type>>,
-				std::ratio_add<typename Unit1::pi_exponent_ratio, typename Unit2::pi_exponent_ratio>, std::ratio<0>>;
-		};
-
-		/**
-		 * @brief		represents the type of two units multiplied together.
-		 * @details		recalculates conversion and exponent ratios at compile-time.
-		 */
-		template<class U1, class U2>
-		using unit_multiply = typename unit_multiply_impl<U1, U2>::type;
-
-		/**
-		 * @brief		implementation of `unit_divide`.
-		 * @details		divides two units. The dimension becomes the dimensions of each with their exponents
-		 *				subtracted. The conversion factors of each are divided. Pi
-		 *				exponent ratios are subtracted, and datum translations are removed.
-		 */
-		template<class Unit1, class Unit2>
-		struct unit_divide_impl
-		{
-			using type =
-				conversion_factor<std::ratio_divide<typename Unit1::conversion_ratio, typename Unit2::conversion_ratio>,
-					dimension_divide<traits::dimension_of_t<typename Unit1::dimension_type>,
-						traits::dimension_of_t<typename Unit2::dimension_type>>,
-					std::ratio_subtract<typename Unit1::pi_exponent_ratio, typename Unit2::pi_exponent_ratio>,
-					std::ratio<0>>;
-		};
-
-		/**
-		 * @brief		represents the type of two units divided by each other.
-		 * @details		recalculates conversion and exponent ratios at compile-time.
-		 */
-		template<class U1, class U2>
-		using unit_divide = typename unit_divide_impl<U1, U2>::type;
-
-		/**
-		 * @brief		implementation of `inverse`
-		 * @details		inverts a unit (equivalent to 1/unit). The `dimension_t` and pi exponents are all multiplied by
-		 *				-1. The conversion ratio numerator and denominator are swapped. Datum translation
-		 *				ratios are removed.
-		 */
-		template<class Unit>
-		struct inverse_impl
-		{
-			using type = conversion_factor<std::ratio<Unit::conversion_ratio::den, Unit::conversion_ratio::num>,
-				dimension_pow<
-					traits::dimension_of_t<typename units::traits::conversion_factor_traits<Unit>::dimension_type>,
-					std::ratio<-1>>,
-				std::ratio_multiply<typename units::traits::conversion_factor_traits<Unit>::pi_exponent_ratio,
-					std::ratio<-1>>,
-				std::ratio<0>>; // inverses are rates or change, the translation factor goes away.
-		};
-	}               // namespace detail
-	/** @endcond */ // END DOXYGEN IGNORE
-
-	/**
-	 * @brief		represents the inverse unit type of `class U`.
-	 * @ingroup		UnitManipulators
-	 * @tparam		U	`unit` type to invert.
-	 * @details		E.g. `inverse<meters>` will represent meters^-1 (i.e. 1/meters).
-	 */
-	template<class U>
-	using inverse = typename units::detail::inverse_impl<U>::type;
-
-	/** @cond */ // DOXYGEN IGNORE
-	namespace detail
-	{
-		/**
-		 * @brief		implementation of `squared`
-		 * @details		Squares the conversion ratio, `dimension_t` exponents, pi exponents, and removes
-		 *				datum translation ratios.
-		 */
-		template<class Unit>
-		struct squared_impl
-		{
-			static_assert(traits::is_conversion_factor_v<Unit>, "Template parameter `Unit` must be a `unit` type.");
-			using Conversion = typename Unit::conversion_ratio;
-			using type       = conversion_factor<std::ratio_multiply<Conversion, Conversion>,
-                dimension_pow<traits::dimension_of_t<typename Unit::dimension_type>, std::ratio<2>>,
-                std::ratio_multiply<typename Unit::pi_exponent_ratio, std::ratio<2>>, typename Unit::translation_ratio>;
-		};
-	}               // namespace detail
-	/** @endcond */ // END DOXYGEN IGNORE
-
-	/**
-	 * @brief		represents the unit type of `class U` squared
-	 * @ingroup		UnitManipulators
-	 * @tparam		U	`unit` type to square.
-	 * @details		E.g. `square<meters>` will represent meters^2.
-	 */
-	template<class U>
-	using squared = typename units::detail::squared_impl<U>::type;
-
-	/** @cond */ // DOXYGEN IGNORE
-	namespace detail
-	{
-		/**
-		 * @brief		implementation of `cubed`
-		 * @details		Cubes the conversion ratio, `dimension` exponents, pi exponents, and removes
-		 *				datum translation ratios.
-		 */
-		template<class Unit>
-		struct cubed_impl
-		{
-			static_assert(traits::is_conversion_factor_v<Unit>, "Template parameter `Unit` must be a `unit` type.");
-			using Conversion = typename Unit::conversion_ratio;
-			using type = conversion_factor<std::ratio_multiply<Conversion, std::ratio_multiply<Conversion, Conversion>>,
-				dimension_pow<traits::dimension_of_t<typename Unit::dimension_type>, std::ratio<3>>,
-				std::ratio_multiply<typename Unit::pi_exponent_ratio, std::ratio<3>>, typename Unit::translation_ratio>;
-		};
-	}               // namespace detail
-	/** @endcond */ // END DOXYGEN IGNORE
-
-	/**
-	 * @brief		represents the type of `class U` cubed.
-	 * @ingroup		UnitManipulators
-	 * @tparam		U	`unit` type to cube.
-	 * @details		E.g. `cubed<meters>` will represent meters^3.
-	 */
-	template<class U>
-	using cubed = typename units::detail::cubed_impl<U>::type;
-
-	/** @cond */ // DOXYGEN IGNORE
-	// clang-format off
-	namespace detail
-	{
-		//----------------------------------
-		//	RATIO_SQRT IMPLEMENTATION
-		//----------------------------------
-
-		using Zero = std::ratio<0>;
-		using One = std::ratio<1>;
-		template <typename R> using Square = std::ratio_multiply<R, R>;
-
-		// Find the largest std::integer N such that Predicate<N>::value is true.
-		template <template <std::intmax_t N> class Predicate, typename enabled = void>
-		struct BinarySearch {
-			template <std::intmax_t N>
-			struct SafeDouble_ {
-				static constexpr const std::intmax_t value = 2 * N;
-				static_assert(value > 0, "Overflows when computing 2 * N");
-			};
-
-			template <std::intmax_t Lower, std::intmax_t Upper, typename Condition1 = void, typename Condition2 = void>
-			struct DoubleSidedSearch_ : DoubleSidedSearch_<Lower, Upper,
-				std::integral_constant<bool, (Upper - Lower == 1)>,
-				std::integral_constant<bool, ((Upper - Lower>1 && Predicate<Lower + (Upper - Lower) / 2>::value))>> {};
-
-			template <std::intmax_t Lower, std::intmax_t Upper>
-			struct DoubleSidedSearch_<Lower, Upper, std::false_type, std::false_type> : DoubleSidedSearch_<Lower, Lower + (Upper - Lower) / 2> {};
-
-			template <std::intmax_t Lower, std::intmax_t Upper, typename Condition2>
-			struct DoubleSidedSearch_<Lower, Upper, std::true_type, Condition2> : std::integral_constant<std::intmax_t, Lower>{};
-
-			template <std::intmax_t Lower, std::intmax_t Upper, typename Condition1>
-			struct DoubleSidedSearch_<Lower, Upper, Condition1, std::true_type> : DoubleSidedSearch_<Lower + (Upper - Lower) / 2, Upper>{};
-
-			template <std::intmax_t Lower, class enabled1 = void>
-			struct SingleSidedSearch_ : SingleSidedSearch_<Lower, std::integral_constant<bool, Predicate<SafeDouble_<Lower>::value>::value>>{};
-
-			template <std::intmax_t Lower>
-			struct SingleSidedSearch_<Lower, std::false_type> : DoubleSidedSearch_<Lower, SafeDouble_<Lower>::value> {};
-
-			template <std::intmax_t Lower>
-			struct SingleSidedSearch_<Lower, std::true_type> : SingleSidedSearch_<SafeDouble_<Lower>::value>{};
-
-			static constexpr const std::intmax_t value = SingleSidedSearch_<1>::value;
- 		};
-
-		template <template <std::intmax_t N> class Predicate>
-		struct BinarySearch<Predicate, std::enable_if_t<!Predicate<1>::value>> : std::integral_constant<std::intmax_t, 0>{};
-
-		// Find largest std::integer N such that N<=sqrt(R)
-		template <typename R>
-		struct Integer {
-			template <std::intmax_t N> using Predicate_ = std::ratio_less_equal<std::ratio<N>, std::ratio_divide<R, std::ratio<N>>>;
-			static constexpr const std::intmax_t value = BinarySearch<Predicate_>::value;
-		};
-
-		template <typename R>
-		struct IsPerfectSquare {
-			static constexpr const std::intmax_t DenSqrt_ = Integer<std::ratio<R::den>>::value;
-			static constexpr const std::intmax_t NumSqrt_ = Integer<std::ratio<R::num>>::value;
-			static constexpr const bool value =( DenSqrt_ * DenSqrt_ == R::den && NumSqrt_ * NumSqrt_ == R::num);
-			using Sqrt = std::ratio<NumSqrt_, DenSqrt_>;
-		};
-
-		// Represents sqrt(P)-Q.
-		template <typename Tp, typename Tq>
-		struct Remainder {
-			using P = Tp;
-			using Q = Tq;
-		};
-
-		// Represents 1/R = I + Rem where R is a Remainder.
-		template <typename R>
-		struct Reciprocal {
-			using P_ = typename R::P;
-			using Q_ = typename R::Q;
-			using Den_ = std::ratio_subtract<P_, Square<Q_>>;
-			using A_ = std::ratio_divide<Q_, Den_>;
-			using B_ = std::ratio_divide<P_, Square<Den_>>;
-			static constexpr const std::intmax_t I_ = (A_::num + Integer<std::ratio_multiply<B_, Square<std::ratio<A_::den>>>>::value) / A_::den;
-			using I = std::ratio<I_>;
-			using Rem = Remainder<B_, std::ratio_subtract<I, A_>>;
-		};
-
-		// Expands sqrt(R) to continued fraction:
-		// f(x)=C1+1/(C2+1/(C3+1/(...+1/(Cn+x)))) = (U*x+V)/(W*x+1) and sqrt(R)=f(Rem).
-		// The error |f(Rem)-V| = |(U-W*V)x/(W*x+1)| <= |U-W*V|*Rem <= |U-W*V|/I' where
-		// I' is the std::integer part of reciprocal of Rem.
-		template <typename Tr, std::intmax_t N>
-		struct ContinuedFraction {
-			template <typename T>
-			using Abs_ = std::conditional_t<std::ratio_less<T, Zero>::value, std::ratio_subtract<Zero, T>, T>;
-
-			using R = Tr;
-			using Last_ = ContinuedFraction<R, N - 1>;
-			using Reciprocal_ = Reciprocal<typename Last_::Rem>;
-			using Rem = typename Reciprocal_::Rem;
-			using I_ = typename Reciprocal_::I;
-			using Den_ = std::ratio_add<typename Last_::W, I_>;
-			using U = std::ratio_divide<typename Last_::V, Den_>;
-			using V = std::ratio_divide<std::ratio_add<typename Last_::U, std::ratio_multiply<typename Last_::V, I_>>, Den_>;
-			using W = std::ratio_divide<One, Den_>;
-			using Error = Abs_<std::ratio_divide<std::ratio_subtract<U, std::ratio_multiply<V, W>>, typename Reciprocal<Rem>::I>>;
-		};
-
-		template <typename Tr>
-		struct ContinuedFraction<Tr, 1> {
-			using R = Tr;
-			using U = One;
-			using V = std::ratio<Integer<R>::value>;
-			using W = Zero;
-			using Rem = Remainder<R, V>;
-			using Error = std::ratio_divide<One, typename Reciprocal<Rem>::I>;
-		};
-
-		template <typename R, typename Eps, std::intmax_t N = 1, typename enabled = void>
-		struct Sqrt_ : Sqrt_<R, Eps, N + 1> {};
-
-		template <typename R, typename Eps, std::intmax_t N>
-		struct Sqrt_<R, Eps, N, std::enable_if_t<std::ratio_less_equal<typename ContinuedFraction<R, N>::Error, Eps>::value>> {
-			using type = typename ContinuedFraction<R, N>::V;
-		};
-
-		template <typename R, typename Eps, typename enabled = void>
-		struct Sqrt {
-			static_assert(std::ratio_greater_equal<R, Zero>::value, "R can't be negative");
-		};
-
-		template <typename R, typename Eps>
-		struct Sqrt<R, Eps, std::enable_if_t<std::ratio_greater_equal<R, Zero>::value && IsPerfectSquare<R>::value>> {
-			using type = typename IsPerfectSquare<R>::Sqrt;
-		};
-
-		template <typename R, typename Eps>
-		struct Sqrt<R, Eps, std::enable_if_t<(std::ratio_greater_equal<R, Zero>::value && !IsPerfectSquare<R>::value)>> : Sqrt_<R, Eps>{};
-	}
-	// clang-format on
-	/** @endcond */ // END DOXYGEN IGNORE
-
-	/**
-	 * @ingroup		TypeTraits
-	 * @brief		Calculate square root of a ratio at compile-time
-	 * @details		Calculates a rational approximation of the square root of the ratio. The error
-	 *				in the calculation is bounded by 1/epsilon (Eps). E.g. for the default value
-	 *				of 10000000000, the maximum error will be a/10000000000, or 1e-8, or said another way,
-	 *				the error will be on the order of 10^-9. Since these calculations are done at
-	 *				compile time, it is advisable to set epsilon to the highest value that does not
-	 *				cause an integer overflow in the calculation. If you can't compile `ratio_sqrt`
-	 *				due to overflow errors, reducing the value of epsilon sufficiently will correct
-	 *				the problem.\n\n
-	 *				`ratio_sqrt` is guaranteed to converge for all values of `Ratio` which do not
-	 *				overflow.
-	 * @note		This function provides a rational approximation, _NOT_ an exact value.
-	 * @tparam		Ratio	ratio to take the square root of. This can represent any rational value,
-	 *						_not_ just integers or values with integer roots.
-	 * @tparam		Eps		Value of epsilon, which represents the inverse of the maximum allowable
-	 *						error. This value should be chosen to be as high as possible before
-	 *						integer overflow errors occur in the compiler.
-	 */
-	template<typename Ratio, std::intmax_t Eps = 10000000000>
-	using ratio_sqrt = typename units::detail::Sqrt<Ratio, std::ratio<1, Eps>>::type;
-
-	/** @cond */ // DOXYGEN IGNORE
-	namespace detail
-	{
-		/**
-		 * @brief		implementation of `sqrt`
-		 * @details		square roots the conversion ratio, `dimension` exponents, pi exponents, and removes
-		 *				datum translation ratios.
-		 */
-		template<class Unit, std::intmax_t Eps>
-		struct sqrt_impl
-		{
-			static_assert(traits::is_conversion_factor_v<Unit>, "Template parameter `Unit` must be a `unit` type.");
-			using Conversion = typename Unit::conversion_ratio;
-			using type       = conversion_factor<ratio_sqrt<Conversion, Eps>,
-                dimension_root<traits::dimension_of_t<typename Unit::dimension_type>, std::ratio<2>>,
-                std::ratio_divide<typename Unit::pi_exponent_ratio, std::ratio<2>>, typename Unit::translation_ratio>;
-		};
-	}               // namespace detail
-	/** @endcond */ // END DOXYGEN IGNORE
-
-	/**
-	 * @ingroup		UnitManipulators
-	 * @brief		represents the square root of type `class U`.
-	 * @details		Calculates a rational approximation of the square root of the unit. The error
-	 *				in the calculation is bounded by 1/epsilon (Eps). E.g. for the default value
-	 *				of 10000000000, the maximum error will be a/10000000000, or 1e-8, or said another way,
-	 *				the error will be on the order of 10^-9. Since these calculations are done at
-	 *				compile time, it is advisable to set epsilon to the highest value that does not
-	 *				cause an integer overflow in the calculation. If you can't compile `ratio_sqrt`
-	 *				due to overflow errors, reducing the value of epsilon sufficiently will correct
-	 *				the problem.\n\n
-	 *				`ratio_sqrt` is guaranteed to converge for all values of `Ratio` which do not
-	 *				overflow.
-	 * @tparam		U	`unit` type to take the square root of.
-	 * @tparam		Eps	Value of epsilon, which represents the inverse of the maximum allowable
-	 *					error. This value should be chosen to be as high as possible before
-	 *					integer overflow errors occur in the compiler.
-	 * @note		USE WITH CAUTION. The is an approximate value. In general, square<square_root<meter>> != meter,
-	 *				i.e. the operation is not reversible, and it will result in propogated approximations.
-	 *				Use only when absolutely necessary.
-	 */
-	template<class U, std::intmax_t Eps = 10000000000>
-	using square_root = typename units::detail::sqrt_impl<U, Eps>::type;
-
-	//------------------------------
-	//	COMPOUND UNITS
-	//------------------------------
-
-	/** @cond */ // DOXYGEN IGNORE
-	namespace detail
-	{
-		/**
-		 * @brief		implementation of compound_unit
-		 * @details		multiplies a variadic list of units together, and is inherited from the resulting
-		 *				type.
-		 */
-		template<class U, class... Us>
-		struct compound_impl;
-		template<class U>
-		struct compound_impl<U>
-		{
-			using type = U;
-		};
-		template<class U1, class U2, class... Us>
-		struct compound_impl<U1, U2, Us...> : compound_impl<unit_multiply<U1, U2>, Us...>
-		{
-		};
-	}               // namespace detail
-	/** @endcond */ // END DOXYGEN IGNORE
-
-	/**
-	 * @brief		Represents a conversion factor made up from other conversion factors.
-	 * @details		Compound conversion factors are formed by multiplying all the conversion factor template arguments.
-	 *				Types provided must inherit from `conversion_factor`. A compound conversion factor can
-	 *				be formed from any number of other conversion factors, and unit manipulators like `inverse` and
-	 *				`squared` are supported. E.g. to specify acceleration, one could declare
-	 *				`using acceleration = compound_conversion factor<length::meters, inverse<squared<seconds>>;`
-	 * @tparam		U...	conversion factor which, when multiplied together,
-	 *				form the desired compound conversion factor.
-	 * @ingroup		ConversionFactor
-	 */
-	template<class U, class... Us>
-	using compound_conversion_factor = typename units::detail::compound_impl<U, Us...>::type;
-
-	//------------------------------
-	//	PREFIXES
-	//------------------------------
-
-	/** @cond */ // DOXYGEN IGNORE
-	namespace detail
-	{
-		/**
-		 * @brief		prefix applicator.
-		 * @details		creates a conversion factor from a prefix and a conversion factor
-		 */
-		template<class Ratio, class ConversionFactor>
-		struct prefix
-		{
-			static_assert(traits::is_ratio_v<Ratio>, "Template parameter `Ratio` must be a `std::ratio`.");
-			static_assert(traits::is_conversion_factor_v<ConversionFactor>,
-				"Template parameter `ConversionFactor` must be a `conversion_factor` type.");
-			using type = units::conversion_factor<Ratio, ConversionFactor>;
-		};
-
-		/// recursive exponential implementation
-		template<int N, class U>
-		struct power_of_ratio
-		{
-			using type = std::ratio_multiply<U, typename power_of_ratio<N - 1, U>::type>;
-		};
-
-		/// End recursion
-		template<class U>
-		struct power_of_ratio<1, U>
-		{
-			using type = U;
-		};
-	}               // namespace detail
-	/** @endcond */ // END DOXYGEN IGNORE
-
-	// clang-format off
-	/**
-	 * @ingroup UnitManipulators
-	 * @{
-	 * @ingroup Decimal Prefixes
-	 * @{
-	 */
-	template<class U> using atto	= typename units::detail::prefix<std::atto,	U>::type;			///< Represents the type of `class U` with the metric 'atto' prefix appended.	@details E.g. atto<meters> represents meters*10^-18		@tparam U unit type to apply the prefix to.
-	template<class U> using femto	= typename units::detail::prefix<std::femto,U>::type;			///< Represents the type of `class U` with the metric 'femto' prefix appended.  @details E.g. femto<meters> represents meters*10^-15	@tparam U unit type to apply the prefix to.
-	template<class U> using pico	= typename units::detail::prefix<std::pico,	U>::type;			///< Represents the type of `class U` with the metric 'pico' prefix appended.	@details E.g. pico<meters> represents meters*10^-12		@tparam U unit type to apply the prefix to.
-	template<class U> using nano	= typename units::detail::prefix<std::nano,	U>::type;			///< Represents the type of `class U` with the metric 'nano' prefix appended.	@details E.g. nano<meters> represents meters*10^-9		@tparam U unit type to apply the prefix to.
-	template<class U> using micro	= typename units::detail::prefix<std::micro,U>::type;			///< Represents the type of `class U` with the metric 'micro' prefix appended.	@details E.g. micro<meters> represents meters*10^-6		@tparam U unit type to apply the prefix to.
-	template<class U> using milli	= typename units::detail::prefix<std::milli,U>::type;			///< Represents the type of `class U` with the metric 'milli' prefix appended.	@details E.g. milli<meters> represents meters*10^-3		@tparam U unit type to apply the prefix to.
-	template<class U> using centi	= typename units::detail::prefix<std::centi,U>::type;			///< Represents the type of `class U` with the metric 'centi' prefix appended.	@details E.g. centi<meters> represents meters*10^-2		@tparam U unit type to apply the prefix to.
-	template<class U> using deci	= typename units::detail::prefix<std::deci,	U>::type;			///< Represents the type of `class U` with the metric 'deci' prefix appended.	@details E.g. deci<meters> represents meters*10^-1		@tparam U unit type to apply the prefix to.
-	template<class U> using deca	= typename units::detail::prefix<std::deca,	U>::type;			///< Represents the type of `class U` with the metric 'deca' prefix appended.	@details E.g. deca<meters> represents meters*10^1		@tparam U unit type to apply the prefix to.
-	template<class U> using hecto	= typename units::detail::prefix<std::hecto,U>::type;			///< Represents the type of `class U` with the metric 'hecto' prefix appended.	@details E.g. hecto<meters> represents meters*10^2		@tparam U unit type to apply the prefix to.
-	template<class U> using kilo	= typename units::detail::prefix<std::kilo,	U>::type;			///< Represents the type of `class U` with the metric 'kilo' prefix appended.	@details E.g. kilo<meters> represents meters*10^3		@tparam U unit type to apply the prefix to.
-	template<class U> using mega	= typename units::detail::prefix<std::mega,	U>::type;			///< Represents the type of `class U` with the metric 'mega' prefix appended.	@details E.g. mega<meters> represents meters*10^6		@tparam U unit type to apply the prefix to.
-	template<class U> using giga	= typename units::detail::prefix<std::giga,	U>::type;			///< Represents the type of `class U` with the metric 'giga' prefix appended.	@details E.g. giga<meters> represents meters*10^9		@tparam U unit type to apply the prefix to.
-	template<class U> using tera	= typename units::detail::prefix<std::tera,	U>::type;			///< Represents the type of `class U` with the metric 'tera' prefix appended.	@details E.g. tera<meters> represents meters*10^12		@tparam U unit type to apply the prefix to.
-	template<class U> using peta	= typename units::detail::prefix<std::peta,	U>::type;			///< Represents the type of `class U` with the metric 'peta' prefix appended.	@details E.g. peta<meters> represents meters*10^15		@tparam U unit type to apply the prefix to.
-	template<class U> using exa		= typename units::detail::prefix<std::exa,	U>::type;			///< Represents the type of `class U` with the metric 'exa' prefix appended.	@details E.g. exa<meters> represents meters*10^18		@tparam U unit type to apply the prefix to.
-	/** @} @} */
-
-	/**
-	 * @ingroup UnitManipulators
-	 * @{
-	 * @ingroup Binary Prefixes
-	 * @{
-	 */
-	template<class U> using kibi	= typename units::detail::prefix<std::ratio<1024>,					U>::type;	///< Represents the type of `class U` with the binary 'kibi' prefix appended.	@details E.g. kibi<bytes> represents bytes*2^10	@tparam U unit type to apply the prefix to.
-	template<class U> using mebi	= typename units::detail::prefix<std::ratio<1048576>,				U>::type;	///< Represents the type of `class U` with the binary 'mibi' prefix appended.	@details E.g. mebi<bytes> represents bytes*2^20	@tparam U unit type to apply the prefix to.
-	template<class U> using gibi	= typename units::detail::prefix<std::ratio<1073741824>,			U>::type;	///< Represents the type of `class U` with the binary 'gibi' prefix appended.	@details E.g. gibi<bytes> represents bytes*2^30	@tparam U unit type to apply the prefix to.
-	template<class U> using tebi	= typename units::detail::prefix<std::ratio<1099511627776>,			U>::type;	///< Represents the type of `class U` with the binary 'tebi' prefix appended.	@details E.g. tebi<bytes> represents bytes*2^40	@tparam U unit type to apply the prefix to.
-	template<class U> using pebi	= typename units::detail::prefix<std::ratio<1125899906842624>,		U>::type;	///< Represents the type of `class U` with the binary 'pebi' prefix appended.	@details E.g. pebi<bytes> represents bytes*2^50	@tparam U unit type to apply the prefix to.
-	template<class U> using exbi	= typename units::detail::prefix<std::ratio<1152921504606846976>,	U>::type;	///< Represents the type of `class U` with the binary 'exbi' prefix appended.	@details E.g. exbi<bytes> represents bytes*2^60	@tparam U unit type to apply the prefix to.
-	/** @} @} */
-	// clang-format on
-
-	//------------------------------
-	//	CONVERSION TRAITS
-	//------------------------------
-
-	namespace traits
-	{
-		/**
-		 * @ingroup		TypeTraits
-		 * @brief		Trait which checks whether two conversion factors have the same dimension
-		 * @details		Inherits from `std::true_type` or `std::false_type`. Use `is_same_dimension_v<Cf1, Cf2>` to test
-		 *				whether the conversion factors `Cf1` and `Cf2` have the same dimension.
-		 *				Note: convertible has both the semantic meaning, (i.e. meters can be converted to feet),
-		 *				and the c++ meaning of conversion (type meters can be converted to type feet).
-		 * @tparam		Cf1 Unit to convert from.
-		 * @tparam		Cf2 Unit to convert to.
-		 * @sa			is_convertible_unit
-		 */
-		template<class Cf1, class Cf2>
-		struct is_same_dimension
-		  : std::is_same<traits::dimension_of_t<typename units::traits::conversion_factor_traits<Cf1>::dimension_type>,
-				traits::dimension_of_t<typename units::traits::conversion_factor_traits<Cf2>::dimension_type>>::type
-		{
-		};
-
-		template<class Cf1, class Cf2>
-		inline constexpr bool is_same_dimension_v = is_same_dimension<Cf1, Cf2>::value;
-	} // namespace traits
-
-	//------------------------------
-	//	CONSTEXPR MATH FUNCTIONS
-	//------------------------------
-
-	/** @cond */ // DOXYGEN IGNORE
-	namespace detail
-	{
-		/**
-		 * @brief		Helper trait to promote integers or integral units to `double` (units).
-		 * @details		Simulates the promotion undergone by integers when calling the standard cmath functions
-		 *				overloaded on `float`, `double` and `long double`. Works for both arithmetic types and
-		 *				unit types.
-		 */
-		template<typename T, bool IsUnit = false>
-		struct floating_point_promotion : std::conditional<std::is_floating_point_v<T>, T, double>
-		{
-		};
-
-		template<typename T>
-		using floating_point_promotion_t = typename floating_point_promotion<T, traits::is_unit<T>::value>::type;
-
-		template<class Unit>
-		struct floating_point_promotion<Unit, true>
-		  : traits::replace_underlying<Unit, floating_point_promotion_t<typename Unit::underlying_type>>
-		{
-		};
-	} // namespace detail
-
-	namespace Detail
-	{
-		template<typename T, std::enable_if_t<std::is_floating_point_v<T>, int> = 0>
-		constexpr T sqrtNewtonRaphson(T x, T curr, T prev)
-		{
-			return curr == prev ? curr : sqrtNewtonRaphson(x, 0.5 * (curr + x / curr), curr);
-		}
-	}               // namespace Detail
-	/** @endcond */ // END DOXYGEN IGNORE
-
-	template<typename T, std::enable_if_t<std::is_arithmetic_v<T>, int> = 0>
-	constexpr detail::floating_point_promotion_t<T> sqrt(T x_)
-	{
-		using FloatingPoint = detail::floating_point_promotion_t<T>;
-
-		const FloatingPoint x(x_);
-
-		return x >= 0 && x < std::numeric_limits<FloatingPoint>::infinity()
-			? Detail::sqrtNewtonRaphson(x, x, FloatingPoint(0))
-			: std::numeric_limits<FloatingPoint>::quiet_NaN();
-	}
-
-	template<typename T, std::enable_if_t<std::is_arithmetic_v<T>, int> = 0>
-	constexpr detail::floating_point_promotion_t<T> pow(T x, unsigned long long y)
-	{
-		return y == 0 ? 1.0 : x * pow(x, y - 1);
-	}
-
-	template<typename T, std::enable_if_t<std::is_arithmetic_v<T>, int> = 0>
-	constexpr T abs(T x)
-	{
-		return x < 0 ? -x : x;
-	}
-
-	//------------------------------
-	//	CONVERSION FUNCTIONS
-	//------------------------------
-
-	/**
-	 * @brief		Tag for `unit` constructors
-	 * @details		Tag to disambiguates the `unit` constructor whose value argument is already linearized.
-	 */
-	struct linearized_value_t
-	{
-		explicit linearized_value_t() = default;
-	};
-	inline constexpr linearized_value_t linearized_value{};
-
-	/** @cond */ // DOXYGEN IGNORE
-	namespace detail
-	{
-		/**
-		 * @brief		SFINAE helper to test that types are `conversion_factor`s of the same dimension.
-		 */
-		template<class Cf1, class Cf2>
-		inline constexpr bool is_same_dimension = traits::is_conversion_factor_v<Cf1>&&
-			traits::is_conversion_factor_v<Cf2>&& traits::is_same_dimension_v<Cf1, Cf2>;
-	}               // namespace detail
-	/** @endcond */ // END DOXYGEN IGNORE
-
-	/**
-	 * @ingroup		Conversion
-	 * @brief		converts a <i>value</i> from an unit to another.
-	 * @details		Converts a <i>value</i> of an arithmetic type to another unit. E.g. @code double result =
-	 *				convert<meters, feet>(1.0);	// result == 3.28084 @endcode Intermediate computations
-	 *				are carried in the widest representation before being converted to `To`.
-	 *				`is_same_dimension_v<ConversionFactorFrom, ConversionFactorTo>` shall be `true`.
-	 * @sa			unit	for implicit conversion of units.
-	 * @tparam		ConversionFactorFrom conversion factor of the unit to convert <i>value</i> from.
-	 *				`is_conversion_factor_v<ConversionFactorFrom>` shall be `true`.
-	 * @tparam		ConversionFactorTo conversion factor of the unit to convert <i>value</i> to.
-	 *				`is_conversion_factor_v<ConversionFactorTo>` shall be `true`.
-	 * @tparam		From type of <i>value</i>. Shall be an arithmetic type.
-	 * @param[in]	value Arithmetic value to convert.
-	 *				The value should represent a quantity in units of `ConversionFactorFrom`.
-	 * @tparam		To type of the converted unit value. Shall be an arithmetic type.
-	 * @returns		value, converted from units of `ConverionFactorFrom` to `ConverionFactorTo`.
-	 *				The value represents a quantity in units of `ConverionFactorTo`.
-	 */
-	template<class ConversionFactorFrom, class ConversionFactorTo, typename To = UNIT_LIB_DEFAULT_TYPE, typename From,
-		std::enable_if_t<detail::is_same_dimension<ConversionFactorFrom, ConversionFactorTo> &&
-				std::is_arithmetic_v<To> && std::is_arithmetic_v<From>,
-			int> = 0>
-	constexpr To convert(const From& value) noexcept
-	{
-		using Ratio       = std::ratio_divide<typename ConversionFactorFrom::conversion_ratio,
-            typename ConversionFactorTo::conversion_ratio>;
-		using PiRatio     = std::ratio_subtract<typename ConversionFactorFrom::pi_exponent_ratio,
-            typename ConversionFactorTo::pi_exponent_ratio>;
-		using Translation = std::ratio_divide<std::ratio_subtract<typename ConversionFactorFrom::translation_ratio,
-												  typename ConversionFactorTo::translation_ratio>,
-			typename ConversionFactorTo::conversion_ratio>;
-
-		[[maybe_unused]] constexpr auto normal_convert = [](const auto& value) {
-			using ResolvedUnitFrom = conversion_factor<typename ConversionFactorFrom::conversion_ratio,
-				typename ConversionFactorFrom::dimension_type>;
-			using ResolvedUnitTo   = conversion_factor<typename ConversionFactorTo::conversion_ratio,
-                typename ConversionFactorTo::dimension_type>;
-			return convert<ResolvedUnitFrom, ResolvedUnitTo, std::decay_t<decltype(value)>>(value);
-		};
-
-		[[maybe_unused]] constexpr auto pi_convert = [](const auto& value) {
-			using ResolvedUnitFrom = conversion_factor<typename ConversionFactorFrom::conversion_ratio,
-				typename ConversionFactorFrom::dimension_type, typename ConversionFactorFrom::pi_exponent_ratio>;
-			using ResolvedUnitTo   = conversion_factor<typename ConversionFactorTo::conversion_ratio,
-                typename ConversionFactorTo::dimension_type, typename ConversionFactorTo::pi_exponent_ratio>;
-			return convert<ResolvedUnitFrom, ResolvedUnitTo, std::decay_t<decltype(value)>>(value);
-		};
-
-		// same exact unit on both sides
-		if constexpr (std::is_same_v<ConversionFactorFrom, ConversionFactorTo>)
-		{
-			return static_cast<To>(value);
-		}
-		// PI REQUIRED, no translation
-		else if constexpr (!std::is_same_v<std::ratio<0>, PiRatio> && std::is_same_v<std::ratio<0>, Translation>)
-		{
-			using CommonUnderlying = std::common_type_t<To, From, UNIT_LIB_DEFAULT_TYPE>;
-
-			// constexpr pi in numerator
-			if constexpr (PiRatio::num / PiRatio::den >= 1 && PiRatio::num % PiRatio::den == 0)
-			{
-				return static_cast<To>(normal_convert(static_cast<CommonUnderlying>(value) *
-					static_cast<CommonUnderlying>(pow(detail::PI_VAL, PiRatio::num / PiRatio::den))));
-			}
-			// constexpr pi in denominator
-			else if constexpr (PiRatio::num / PiRatio::den <= -1 && PiRatio::num % PiRatio::den == 0)
-			{
-				return static_cast<To>(normal_convert(static_cast<CommonUnderlying>(value) /
-					static_cast<CommonUnderlying>(pow(detail::PI_VAL, -PiRatio::num / PiRatio::den))));
-			}
-			// non-constexpr pi in numerator. This case (only) isn't actually constexpr.
-			else if constexpr (PiRatio::num / PiRatio::den < 1 && PiRatio::num / PiRatio::den > -1)
-			{
-				return static_cast<To>(normal_convert(static_cast<CommonUnderlying>(value) *
-					static_cast<CommonUnderlying>(std::pow(detail::PI_VAL, PiRatio::num / PiRatio::den))));
-			}
-		}
-		// Translation required, no pi variable
-		else if constexpr (std::is_same_v<std::ratio<0>, PiRatio> && !std::is_same_v<std::ratio<0>, Translation>)
-		{
-			using CommonUnderlying = std::common_type_t<To, From, UNIT_LIB_DEFAULT_TYPE>;
-
-			return static_cast<To>(normal_convert(static_cast<CommonUnderlying>(value)) +
-				(static_cast<CommonUnderlying>(Translation::num) / static_cast<CommonUnderlying>(Translation::den)));
-		}
-		// pi and translation needed
-		else if constexpr (!std::is_same_v<std::ratio<0>, PiRatio> && !std::is_same_v<std::ratio<0>, Translation>)
-		{
-			using CommonUnderlying = std::common_type_t<To, From, UNIT_LIB_DEFAULT_TYPE>;
-
-			return static_cast<To>(pi_convert(static_cast<CommonUnderlying>(value)) +
-				(static_cast<CommonUnderlying>(Translation::num) / static_cast<CommonUnderlying>(Translation::den)));
-		}
-		// normal conversion between two different units
-		else
-		{
-			using CommonUnderlying = std::common_type_t<To, From, std::intmax_t>;
-
-			if constexpr (Ratio::num == 1 && Ratio::den == 1)
-				return static_cast<To>(value);
-			if constexpr (Ratio::num != 1 && Ratio::den == 1)
-				return static_cast<To>(
-					static_cast<CommonUnderlying>(value) * static_cast<CommonUnderlying>(Ratio::num));
-			if constexpr (Ratio::num == 1 && Ratio::den != 1)
-				return static_cast<To>(
-					static_cast<CommonUnderlying>(value) / static_cast<CommonUnderlying>(Ratio::den));
-			if constexpr (Ratio::num != 1 && Ratio::den != 1)
-				return static_cast<To>(
-					(static_cast<CommonUnderlying>(value) * static_cast<CommonUnderlying>(Ratio::num)) /
-					static_cast<CommonUnderlying>(Ratio::den));
-		}
-	}
-
-	/** @cond */ // DOXYGEN IGNORE
-	namespace detail
-	{
-		/**
-		 * @brief		SFINAE helper to prevent warnings in Clang 6 when `From` or `To` is a `conversion_factor`.
-		 * @details		`typename T::conversion_factor` is interpreted as a constructor when `T` is a
-		 *				`conversion_factor` (-Winjected-class-name).
-		 */
-		template<class UnitFrom, class UnitTo>
-		struct delayed_is_same_dimension : std::false_type
-		{
-			static constexpr bool value =
-				traits::is_same_dimension_v<typename UnitFrom::conversion_factor, typename UnitTo::conversion_factor>;
-		};
-
-		/**
-		 * @brief		SFINAE helper to test that types are convertible `unit`s.
-		 */
-		template<class From, class To>
-		inline constexpr bool is_convertible_unit =
-			std::conjunction_v<traits::is_unit<From>, traits::is_unit<To>, delayed_is_same_dimension<From, To>>;
-	}               // namespace detail
-	/** @endcond */ // END DOXYGEN IGNORE
-
-	/**
-	 * @ingroup		Conversion
-	 * @brief		converts an unit to another unit.
-	 * @details		Converts the value of an unit to another unit. E.g. @code meter_t result =
-	 *				convert<meters>(foot_t(1.0));	// result == 3.28084_m @endcode Intermediate
-	 *				computations are carried in the widest representation before being converted to `UnitTo`.
-	 *				`is_convertible_unit_v<UnitFrom, UnitTo>` shall be `true`.
-	 * @sa			unit	for implicit conversion of unit containers.
-	 * @tparam		UnitFrom unit to convert to `UnitTo`. `is_unit_v<UnitFrom>` shall be `true`.
-	 * @tparam		UnitTo unit to convert `from` to. `is_unit_v<UnitTo>` shall be `true`.
-	 * @returns		from, converted from units of `UnitFrom` to `UnitTo`.
-	 */
-	template<class UnitTo, class UnitFrom, std::enable_if_t<detail::is_convertible_unit<UnitFrom, UnitTo>, int> = 0>
-	constexpr UnitTo convert(const UnitFrom& from) noexcept
-	{
-		return UnitTo(convert<typename UnitFrom::conversion_factor, typename UnitTo::conversion_factor,
-						  typename UnitTo::underlying_type>(from.to_linearized()),
-			linearized_value);
-	}
-
-	//----------------------------------
-	//	NUMERICAL SCALE TRAITS
-	//----------------------------------
-
-	namespace traits
-	{
-		/** @cond */ // DOXYGEN IGNORE
-		namespace detail
-		{
-			template<class NumericalScale>
-			struct invocable_scale
-			{
-				template<class T,
-					std::enable_if_t<
-						std::is_same_v<decltype(NumericalScale::linearize(T{})), decltype(NumericalScale::scale(T{}))>,
-						int> = 0>
-				decltype(NumericalScale::scale(T{})) operator()(T);
-			};
-		}               // namespace detail
-		/** @endcond */ // END DOXYGEN IGNORE
-
-		/**
-		 * @ingroup		TypeTraits
-		 * @brief		Trait which tests whether `T` meets the requirements for a numerical scale
-		 * @details		A numerical scale must have static member functions named `linearize` and `scale`
-		 *				that take one `Ret` argument and return a `Ret` value, where
-		 *				`linearize` returns the linearized input value and
-		 *				`scale` returns the scaled input value.
-		 *
-		 *				Numerical scales are used by `units::unit` to linearize and scale values
-		 *				if they represent things like dB.
-		 */
-		template<class T, class Ret>
-		using is_numerical_scale = std::is_invocable_r<Ret, detail::invocable_scale<T>, Ret>;
-
-		template<class T, class Ret>
-		inline constexpr bool is_numerical_scale_v = is_numerical_scale<T, Ret>::value;
-	} // namespace traits
-
-	//------------------------------
-	//	UNIT TYPE TRAITS
-	//------------------------------
-
-	namespace traits
-	{
-#ifdef FOR_DOXYGEN_PURPOSOES_ONLY
-		/**
-		 * @ingroup		TypeTraits
-		 * @brief		Trait for accessing the publically defined types of `units::unit`
-		 * @details		The units library determines certain properties of the unit types passed to them
-		 *				and what they represent by using the members of the corresponding unit_traits instantiation.
-		 */
-		template<typename T>
-		struct unit_traits
-		{
-			typedef typename T::numerical_scale_type
-				numerical_scale_type; ///< Type of the unit numerical_scale (e.g. linear_scale, decibel_scale). This
-									  ///< property is used to enable the proper linear or logarithmic arithmetic
-									  ///< functions.
-			typedef
-				typename T::underlying_type underlying_type; ///< Underlying storage type of the `unit`, e.g. `double`.
-			typedef typename T::value_type
-				value_type; ///< Synonym for underlying type. May be removed in future versions. Prefer underlying_type.
-			typedef
-				typename T::conversion_factor conversion_factor; ///< Type of unit the `unit` represents, e.g. `meters`
-		};
-#endif
-
-		/** @cond */ // DOXYGEN IGNORE
-		/**
-		 * @brief		unit_traits specialization for things which are not unit
-		 * @details
-		 */
-		template<typename T, typename = void>
-		struct unit_traits
-		{
-			using numerical_scale_type = void;
-			using underlying_type      = void;
-			using value_type           = void;
-			using conversion_factor    = void;
-		};
-
-		/**
-		 * @ingroup		TypeTraits
-		 * @brief		Trait for accessing the publically defined types of `units::unit`
-		 * @details
-		 */
-		template<typename T>
-		struct unit_traits<T,
-			std::void_t<typename T::numerical_scale_type, typename T::underlying_type, typename T::value_type,
-				typename T::conversion_factor>>
-		{
-			using numerical_scale_type = typename T::numerical_scale_type;
-			using underlying_type      = typename T::underlying_type;
-			using value_type           = typename T::value_type;
-			using conversion_factor    = typename T::conversion_factor;
-		};
-		/** @endcond */ // END DOXYGEN IGNORE
-	}                   // namespace traits
-
-	namespace traits
-	{
-		/**
-		 * @ingroup		TypeTraits
-		 * @brief		Trait which tests whether two container types derived from `unit` are convertible to each other
-		 * @details		Inherits from `std::true_type` or `std::false_type`. Use `is_convertible_unit_v<U1, U2>` to test
-		 *				whether `class U1` is convertible to `class U2`. Note: convertible has both the semantic
-		 *				meaning, (i.e. meters can be converted to feet), and the c++ meaning of conversion (type meters
-		 *				can be converted to type feet). Conversion is always symmetric, so if U1 is convertible to U2,
-		 *				then U2 will be convertible to U1.
-		 * @tparam		U1 Unit to convert from.
-		 * @tparam		U2 Unit to convert to.
-		 * @sa			is_convertible_conversion_factor
-		 */
-		template<class U1, class U2>
-		using is_convertible_unit = is_same_dimension<typename units::traits::unit_traits<U1>::conversion_factor,
-			typename units::traits::unit_traits<U2>::conversion_factor>;
-
-		template<class U1, class U2>
-		inline constexpr bool is_convertible_unit_v = is_convertible_unit<U1, U2>::value;
-
-		/** @cond */ // DOXYGEN IGNORE
-		namespace detail
-		{
-			template<class ConversionFactor, class T, class NumericalScale>
-			unit<ConversionFactor, T, NumericalScale> unit_base_t_impl(
-				const volatile unit<ConversionFactor, T, NumericalScale>*);
-
-			template<class T, bool IsUnit = false>
-			struct unit_base_impl
-			{
-			};
-
-			template<class T>
-			struct unit_base_impl<T, true>
-			{
-				using type = decltype(unit_base_t_impl(std::declval<T*>()));
-			};
-		}               // namespace detail
-		/** @endcond */ // END DOXYGEN IGNORE
-
-		/**
-		 * @ingroup		TypeTraits
-		 * @brief		SFINAE-able trait that names the `unit` base of `T`.
-		 * @details		If `is_unit_v<T>` is `true`, the member `type` alias names the cv-unqualified `unit`
-		 *				specialization that `T` is derived from. Otherwise, there is no `type` member. Note that
-		 *				`unit_base_t<unit<...>>` names `unit<...>`.
-		 */
-		template<class T>
-		struct unit_base : detail::unit_base_impl<T, is_unit<T>::value>
-		{
-		};
-
-		template<class T>
-		using unit_base_t = typename unit_base<T>::type;
-
-	} // namespace traits
-
-	//----------------------------------
-	//	UNIT TYPE
-	//----------------------------------
-
-	/** @cond */ // DOXYGEN IGNORE
-	// forward declaration
-	struct linear_scale;
-	struct decibel_scale;
-
-	namespace detail
-	{
-		/**
-		 * @brief		SFINAE helper to test if an arithmetic conversion is lossless.
-		 */
-		template<class From, class To>
-		inline constexpr bool is_losslessly_convertible = std::is_arithmetic_v<From> &&
-			(std::is_floating_point_v<To> || !std::is_floating_point_v<From>);
-
-		/**
-		 * @brief		Trait which tests if a unit type can be converted to another unit type without truncation error.
-		 * @details		Valid only when the involved units have integral underlying types.
-		 */
-		template<class ConversionFactorFrom, class ConversionFactorTo>
-		struct is_non_truncated_convertible_unit : std::false_type
-		{
-			static constexpr bool value = std::ratio_divide<typename ConversionFactorFrom::conversion_ratio,
-											  typename ConversionFactorTo::conversion_ratio>::den == 1;
-		};
-
-		/**
-		 * @brief		SFINAE helper to test if a conversion of units is lossless.
-		 */
-		template<class UnitFrom, class UnitTo>
-		inline constexpr bool is_losslessly_convertible_unit =
-			std::conjunction_v<traits::is_convertible_unit<UnitFrom, UnitTo>,
-				std::disjunction<std::is_floating_point<typename UnitTo::underlying_type>,
-					std::conjunction<std::negation<std::is_floating_point<typename UnitFrom::underlying_type>>,
-						detail::is_non_truncated_convertible_unit<typename UnitFrom::conversion_factor,
-							typename UnitTo::conversion_factor>>>>;
-
-		/**
-		 * @brief		SFINAE helper to test if a `conversion_factor` is of the time dimension.
-		 */
-		template<class ConversionFactor>
-		inline constexpr bool is_time_conversion_factor =
-			traits::is_same_dimension_v<ConversionFactor, conversion_factor<std::ratio<1>, dimension::time>>;
-
-		/**
-		 * @brief		helper type to identify units.
-		 * @details		A non-templated base class for `unit` which enables compile-time testing.
-		 */
-		struct _unit
-		{
-		};
-	}               // namespace detail
-	/** @endcond */ // END DOXYGEN IGNORE
-
-	namespace traits
-	{
-		// forward declaration
-		template<typename T>
-		struct is_dimensionless_unit;
-
-		/**
-		 * @ingroup		TypeTraits
-		 * @brief		Traits which tests if a class is a `unit`
-		 * @details		Inherits from `std::true_type` or `std::false_type`. Use `is_unit_v<T>` to test
-		 *				whether `class T` implements a `unit`.
-		 */
-		template<class T>
-		struct is_unit : std::is_base_of<units::detail::_unit, T>::type
-		{
-		};
-
-		template<class T>
-		inline constexpr bool is_unit_v = is_unit<T>::value;
-	} // namespace traits
-
-	/**
-	 * @ingroup		UnitTypes
-	 * @brief		Describes objects that represent quantities of a given unit.
-	 * @details		Stores a value which represents a quantity in the given units. Units
-	 *				(except dimensionless units) are *not* convertible to arithmetic types, in order to
-	 *				provide type safety in dimensional analysis. Units *are* implicitly
-	 *				convertible to other units types of the same dimension, if such conversion is lossless.
-	 *				Units support various types of arithmetic operations, depending on their scale type.
-	 *
-	 *				The value of an `unit` can only be set on construction, or changed by assignment
-	 *				from another `unit` type. If necessary, the underlying value can be accessed
-	 *				using `operator()`: @code
-	 *				meter_t m(5.0);
-	 *				double val = m(); // val == 5.0	@endcode.
-	 * @tparam		ConversionFactor `conversion_factor` of the represented unit (e.g. meters)
-	 * @tparam		T underlying type of the storage. Defaults to `UNIT_LIB_DEFAULT_TYPE`.
-	 * @tparam		NumericalScale optional scale class for the units. Defaults to linear (i.e. does
-	 *				not scale the unit value). Examples of non-linear scales could be logarithmic,
-	 *				decibel, or richter scales. Numerical scales must adhere to the numerical-scale
-	 *				concept, i.e. `is_numerical_scale_v<...>` must be `true`.
-	 * @sa
-	 *				- \ref lengthUnits "length units"
-	 *				- \ref massUnits "mass units"
-	 *				- \ref timeUnits "time units"
-	 *				- \ref angleUnits "angle units"
-	 *				- \ref currentUnits "current units"
-	 *				- \ref temperatureUnits "temperature units"
-	 *				- \ref substanceUnits "substance units"
-	 *				- \ref luminousIntensityUnits "luminous intensity units"
-	 *				- \ref solidAngleUnits "solid angle units"
-	 *				- \ref frequencyUnits "frequency units"
-	 *				- \ref velocityUnits "velocity units"
-	 *				- \ref angularVelocityUnits "angular velocity units"
-	 *				- \ref accelerationUnits "acceleration units"
-	 *				- \ref forceUnits "force units"
-	 *				- \ref pressureUnits "pressure units"
-	 *				- \ref chargeUnits "charge units"
-	 *				- \ref energyUnits "energy units"
-	 *				- \ref powerUnits "power units"
-	 *				- \ref voltageUnits "voltage units"
-	 *				- \ref capacitanceUnits "capacitance units"
-	 *				- \ref impedanceUnits "impedance units"
-	 *				- \ref magneticFluxUnits "magnetic flux units"
-	 *				- \ref magneticFieldStrengthUnits "magnetic field strength units"
-	 *				- \ref inductanceUnits "inductance units"
-	 *				- \ref luminousFluxUnits "luminous flux units"
-	 *				- \ref illuminanceUnits "illuminance units"
-	 *				- \ref radiationUnits "radiation units"
-	 *				- \ref torqueUnits "torque units"
-	 *				- \ref areaUnits "area units"
-	 *				- \ref volumeUnits "volume units"
-	 *				- \ref densityUnits "density units"
-	 *				- \ref concentrationUnits "concentration units"
-	 *				- \ref constantUnits "constant units"
-	 */
-	template<class ConversionFactor, typename T = UNIT_LIB_DEFAULT_TYPE, class NumericalScale = linear_scale>
-	class unit : public ConversionFactor, private NumericalScale, units::detail::_unit
-	{
-		static_assert(traits::is_conversion_factor_v<ConversionFactor>,
-			"Template parameter `ConversionFactor` must be a conversion factor. Check that you aren't using an unit "
-			"type (_t).");
-		static_assert(traits::is_numerical_scale_v<NumericalScale, T>,
-			"Template parameter `NumericalScale` does not conform to the `is_numerical_scale` concept.");
-
-	public:
-		using numerical_scale_type = NumericalScale; ///< Type of the numerical scale of the unit (e.g. linear_scale)
-		using underlying_type      = T;              ///< Type of the underlying storage of the unit (e.g. double)
-		using value_type =
-			T; ///< Synonym for underlying type. May be removed in future versions. Prefer underlying_type.
-		using conversion_factor = ConversionFactor; ///< Type of `conversion_factor` the `unit` represents (e.g. meters)
-
-		/**
-		 * @ingroup		Constructors
-		 * @brief		default constructor.
-		 */
-		constexpr unit() = default;
-
-		/**
-		 * @ingroup		Constructors
-		 * @brief		default copy constructor.
-		 */
-		constexpr unit(const unit&) = default;
-
-		/**
-		 * @brief		constructor
-		 * @details		constructs a new unit with `value`.
-		 * @param[in]	value	unit magnitude.
-		 */
-		template<class Ty, class Cf = ConversionFactor,
-			std::enable_if_t<!traits::is_dimensionless_unit<Cf>::value && detail::is_losslessly_convertible<Ty, T>,
-				int> = 0>
-		explicit constexpr unit(const Ty value) noexcept
-		  : linearized_value(NumericalScale::linearize(static_cast<T>(value)))
-		{
-		}
-
-		/**
-		 * @brief		constructor
-		 * @details		constructs a new unit with `value`.
-		 * @param[in]	value	linearized unit magnitude.
-		 */
-		template<class Ty, std::enable_if_t<detail::is_losslessly_convertible<Ty, T>, int> = 0>
-		explicit constexpr unit(const Ty value, linearized_value_t) noexcept : linearized_value(value)
-		{
-		}
-
-		/**
-		 * @brief		constructor
-		 * @details		enable implicit conversions from T types ONLY for linear dimensionless units
-		 * @param[in]	value value of the unit
-		 */
-		template<class Ty, class Cf = ConversionFactor,
-			std::enable_if_t<traits::is_dimensionless_unit<Cf>::value && detail::is_losslessly_convertible<Ty, T>,
-				int> = 0>
-		constexpr unit(const Ty value) noexcept : linearized_value(NumericalScale::linearize(static_cast<T>(value)))
-		{
-		}
-
-		/**
-		 * @brief		chrono constructor
-		 * @details		enable implicit conversions from std::chrono::duration types ONLY for time units
-		 * @param[in]	value value of the unit
-		 */
-		template<class Rep, class Period, typename Cf = ConversionFactor,
-			std::enable_if_t<detail::is_time_conversion_factor<Cf> && detail::is_losslessly_convertible<Rep, T>, int> =
-				0>
-		constexpr unit(const std::chrono::duration<Rep, Period>& value) noexcept
-		  : linearized_value(NumericalScale::linearize(units::convert<unit>(
-				units::unit<units::conversion_factor<Period, dimension::time>, Rep>(value.count()))()))
-		{
-		}
-
-		/**
-		 * @brief		converting constructor
-		 * @details		performs implicit unit conversions if required.
-		 * @param[in]	rhs unit to copy.
-		 */
-		template<class ConversionFactorRhs, typename Ty, class NsRhs,
-			std::enable_if_t<detail::is_losslessly_convertible_unit<unit<ConversionFactorRhs, Ty, NsRhs>, unit>, int> =
-				0>
-		constexpr unit(const unit<ConversionFactorRhs, Ty, NsRhs>& rhs) noexcept
-		  : linearized_value(units::convert<unit>(rhs).linearized_value)
-		{
-		}
-
-		/**
-		 * @brief		default assignment
-		 * @details		performs implicit unit conversions if required.
-		 * @param[in]	rhs unit to copy.
-		 */
-		constexpr unit& operator=(const unit& rhs) noexcept = default;
-
-		/**
-		 * @brief		assignment
-		 * @details		performs implicit conversions from built-in types ONLY for dimensionless units
-		 * @param[in]	rhs value to copy.
-		 */
-		template<class Cf = ConversionFactor, class = std::enable_if_t<traits::is_dimensionless_unit<Cf>::value>>
-		constexpr unit& operator=(const underlying_type& rhs) noexcept
-		{
-			linearized_value = rhs;
-			return *this;
-		}
-
-		/**
-		 * @brief		less-than
-		 * @details		compares the linearized value of two units. Performs unit conversions if necessary.
-		 * @param[in]	rhs right-hand side unit for the comparison
-		 * @returns		true IFF the value of `this` is less than the value of `rhs`
-		 */
-		template<class ConversionFactorRhs, typename Ty, class NsRhs>
-		constexpr bool operator<(const unit<ConversionFactorRhs, Ty, NsRhs>& rhs) const noexcept
-		{
-			using CommonUnit = std::common_type_t<unit, unit<ConversionFactorRhs, Ty, NsRhs>>;
-			return (CommonUnit(*this).linearized_value < CommonUnit(rhs).linearized_value);
-		}
-
-		/**
-		 * @brief		less-than or equal
-		 * @details		compares the linearized value of two units. Performs unit conversions if necessary.
-		 * @param[in]	rhs right-hand side unit for the comparison
-		 * @returns		true IFF the value of `this` is less than or equal to the value of `rhs`
-		 */
-		template<class ConversionFactorRhs, typename Ty, class NsRhs>
-		constexpr bool operator<=(const unit<ConversionFactorRhs, Ty, NsRhs>& rhs) const noexcept
-		{
-			using CommonUnit = std::common_type_t<unit, unit<ConversionFactorRhs, Ty, NsRhs>>;
-			return (CommonUnit(*this).linearized_value <= CommonUnit(rhs).linearized_value);
-		}
-
-		/**
-		 * @brief		greater-than
-		 * @details		compares the linearized value of two units. Performs unit conversions if necessary.
-		 * @param[in]	rhs right-hand side unit for the comparison
-		 * @returns		true IFF the value of `this` is greater than the value of `rhs`
-		 */
-		template<class ConversionFactorRhs, typename Ty, class NsRhs>
-		constexpr bool operator>(const unit<ConversionFactorRhs, Ty, NsRhs>& rhs) const noexcept
-		{
-			using CommonUnit = std::common_type_t<unit, unit<ConversionFactorRhs, Ty, NsRhs>>;
-			return (CommonUnit(*this).linearized_value > CommonUnit(rhs).linearized_value);
-		}
-
-		/**
-		 * @brief		greater-than or equal
-		 * @details		compares the linearized value of two units. Performs unit conversions if necessary.
-		 * @param[in]	rhs right-hand side unit for the comparison
-		 * @returns		true IFF the value of `this` is greater than or equal to the value of `rhs`
-		 */
-		template<class ConversionFactorRhs, typename Ty, class NsRhs>
-		constexpr bool operator>=(const unit<ConversionFactorRhs, Ty, NsRhs>& rhs) const noexcept
-		{
-			using CommonUnit = std::common_type_t<unit, unit<ConversionFactorRhs, Ty, NsRhs>>;
-			return (CommonUnit(*this).linearized_value >= CommonUnit(rhs).linearized_value);
-		}
-
-		/**
-		 * @brief		equality
-		 * @details		compares the linearized value of two units. Performs unit conversions if necessary.
-		 * @param[in]	rhs right-hand side unit for the comparison
-		 * @returns		true IFF the value of `this` exactly equal to the value of rhs.
-		 * @note		This may not be suitable for all applications when the underlying_type of unit is a double.
-		 */
-		template<class ConversionFactorRhs, typename Ty, class NsRhs>
-		constexpr std::enable_if_t<std::is_floating_point_v<T> || std::is_floating_point_v<Ty>, bool> operator==(
-			const unit<ConversionFactorRhs, Ty, NsRhs>& rhs) const noexcept
-		{
-			using CommonUnit       = std::common_type_t<unit, unit<ConversionFactorRhs, Ty, NsRhs>>;
-			using CommonUnderlying = typename CommonUnit::underlying_type;
-
-			const auto common_lhs(CommonUnit(*this).linearized_value);
-			const auto common_rhs(CommonUnit(rhs).linearized_value);
-
-			return abs(common_lhs - common_rhs) <
-				std::numeric_limits<CommonUnderlying>::epsilon() * abs(common_lhs + common_rhs) ||
-				abs(common_lhs - common_rhs) < std::numeric_limits<CommonUnderlying>::min();
-		}
-
-		template<class ConversionFactorRhs, typename Ty, class NsRhs>
-		constexpr std::enable_if_t<std::is_integral<T>::value && std::is_integral<Ty>::value, bool> operator==(
-			const unit<ConversionFactorRhs, Ty, NsRhs>& rhs) const noexcept
-		{
-			using CommonUnit = std::common_type_t<unit, unit<ConversionFactorRhs, Ty, NsRhs>>;
-			return CommonUnit(*this).linearized_value == CommonUnit(rhs).linearized_value;
-		}
-
-		/**
-		 * @brief		inequality
-		 * @details		compares the linearized value of two units. Performs unit conversions if necessary.
-		 * @param[in]	rhs right-hand side unit for the comparison
-		 * @returns		true IFF the value of `this` is not equal to the value of rhs.
-		 * @note		This may not be suitable for all applications when the underlying_type of unit is a double.
-		 */
-		template<class ConversionFactorRhs, typename Ty, class NsRhs>
-		constexpr bool operator!=(const unit<ConversionFactorRhs, Ty, NsRhs>& rhs) const noexcept
-		{
-			return !(*this == rhs);
-		}
-
-		/**
-		 * @brief		unit value
-		 * @returns		value of the unit in it's underlying, non-safe type.
-		 */
-		constexpr T operator()() const noexcept
-		{
-			return NumericalScale::scale(linearized_value);
-		}
-
-		/**
-		 * @brief		unit value
-		 * @returns		value of the unit in it's underlying, non-safe type.
-		 */
-		constexpr underlying_type value() const noexcept
-		{
-			return static_cast<underlying_type>(*this);
-		}
-
-		/**
-		 * @brief		unit value
-		 * @returns		value of the unit converted to an arithmetic, non-safe type.
-		 */
-		template<typename Ty, std::enable_if_t<std::is_arithmetic_v<Ty>, int> = 0>
-		constexpr Ty to() const noexcept
-		{
-			return static_cast<Ty>(*this);
-		}
-
-		/**
-		 * @brief		linearized unit value
-		 * @returns		linearized value of unit which has a (possibly) non-linear scale. For `unit` types with
-		 *				linear scales, this is equivalent to `value`.
-		 */
-		constexpr T to_linearized() const noexcept
-		{
-			return linearized_value;
-		}
-
-		/**
-		 * @brief		conversion
-		 * @details		Converts to a different unit. Units can be converted to other units
-		 *				implicitly, but this can be used in cases where the explicit notation of a conversion
-		 *				is beneficial, or where an prvalue unit is needed.
-		 * @tparam		Cf conversion factor of the unit to convert to
-		 * @tparam		Ty underlying type of the unit to convert to
-		 * @returns		a unit with the specified parameters containing the equivalent value to
-		 *				*this.
-		 */
-		template<class Cf, typename Ty = T>
-		constexpr unit<Cf, Ty> convert() const noexcept
-		{
-			static_assert(traits::is_conversion_factor_v<Cf>, "Template parameter `Cf` must be a conversion factor.");
-			return unit<Cf, Ty>(*this);
-		}
-
-		/**
-		 * @brief		implicit type unsafe conversion.
-		 * @details		only enabled for dimensionless unit types.
-		 */
-		template<class Ty,
-			std::enable_if_t<traits::is_dimensionless_unit<ConversionFactor>::value && std::is_arithmetic<Ty>::value,
-				int> = 0>
-		constexpr operator Ty() const noexcept
-		{
-			// this conversion also resolves any PI exponents, by converting from a non-zero PI ratio to a zero-pi
-			// ratio.
-			return units::convert<units::unit<units::conversion_factor<std::ratio<1>, units::dimension::dimensionless>,
-				Ty, NumericalScale>>(*this)();
-		}
-
-		/**
-		 * @brief		explicit type unsafe conversion.
-		 * @details		only enabled for non-dimensionless unit types.
-		 */
-		template<class Ty,
-			std::enable_if_t<!traits::is_dimensionless_unit<ConversionFactor>::value && std::is_arithmetic<Ty>::value,
-				int> = 0>
-		constexpr explicit operator Ty() const noexcept
-		{
-			return static_cast<Ty>((*this)());
-		}
-
-		/**
-		 * @brief		chrono implicit type conversion.
-		 * @details		only enabled for time unit types.
-		 */
-		template<class Rep, class Period, typename Cf = ConversionFactor,
-			std::enable_if_t<detail::is_time_conversion_factor<Cf> && detail::is_losslessly_convertible<T, Rep>, int> =
-				0>
-		constexpr operator std::chrono::duration<Rep, Period>() const noexcept
-		{
-			return std::chrono::duration<Rep, Period>(
-				units::unit<units::conversion_factor<Period, dimension::time>, Rep>(*this)());
-		}
-
-		/**
-		 * @brief		returns the unit name
-		 */
-		template<class Unit = unit>
-		constexpr const char* name() const noexcept
-		{
-			return unit_name_v<Unit>;
-		}
-
-		/**
-		 * @brief		returns the unit abbreviation
-		 */
-		template<class Unit = unit>
-		constexpr const char* abbreviation() const noexcept
-		{
-			return unit_abbreviation_v<Unit>;
-		}
-
-	private:
-		template<class Cf, typename Ty, class Ns>
-		friend class unit;
-
-		T linearized_value;
-	};
-
-	//------------------------------
-	//	UNIT NON-MEMBER FUNCTIONS
-	//------------------------------
-
-	/**
-	 * @ingroup		UnitTypes
-	 * @brief		Constructs a unit container from an arithmetic type.
-	 * @details		make_unit can be used to construct a unit container from an arithmetic type, as an alternative to
-	 *				using the explicit constructor. Unlike the explicit constructor it forces the user to explicitly
-	 *				specify the units.
-	 * @tparam		UnitType Type to construct.
-	 * @tparam		T		Arithmetic type.
-	 * @param[in]	value	Arithmetic value that represents a quantity in units of `UnitType`.
-	 */
-	template<class UnitType, typename T,
-		std::enable_if_t<detail::is_losslessly_convertible<T, typename UnitType::underlying_type>, int> = 0>
-	constexpr UnitType make_unit(const T value) noexcept
-	{
-		static_assert(traits::is_unit_v<UnitType>, "Template parameter `UnitType` must be a unit type.");
-		return UnitType(value);
-	}
-
-#if !defined(UNIT_LIB_DISABLE_IOSTREAM)
-
-	//-----------------------------------------
-	//	OSTREAM OPERATOR FOR EPHEMERAL UNITS
-	//-----------------------------------------
-
-	template<class D, class E>
-	std::ostream& operator<<(std::ostream& os, const dim<D, E>&)
-	{
-		if constexpr (E::num != 0)
-			os << ' ' << D::abbreviation;
-		if constexpr (E::num != 0 && E::num != 1)
-		{
-			os << "^" << E::num;
-		}
-		if constexpr (E::den != 1)
-		{
-			os << "/" << E::den;
-		}
-		return os;
-	}
-
-	inline std::ostream& operator<<(std::ostream& os, const dimension_t<>&)
-	{
-		return os;
-	}
-
-	template<class Dim, class... Dims>
-	std::ostream& operator<<(std::ostream& os, const dimension_t<Dim, Dims...>&)
-	{
-		os << Dim{};
-		os << dimension_t<Dims...>{};
-		return os;
-	}
-
-	template<class ConversionFactor, typename T, class NumericalScale>
-	std::ostream& operator<<(std::ostream& os, const unit<ConversionFactor, T, NumericalScale>& obj)
-	{
-		using BaseConversion   = conversion_factor<std::ratio<1>, typename ConversionFactor::dimension_type>;
-		using BaseUnit         = unit<BaseConversion, T, NumericalScale>;
-		using PromotedBaseUnit = unit<BaseConversion, detail::floating_point_promotion_t<T>, NumericalScale>;
-
-		os << std::conditional_t<detail::is_losslessly_convertible_unit<std::decay_t<decltype(obj)>, BaseUnit>,
-			BaseUnit, PromotedBaseUnit>(obj)();
-
-		using DimType = traits::dimension_of_t<ConversionFactor>;
-		if constexpr (!DimType::empty)
-		{
-			os << DimType{};
-		}
-
-		return os;
-	}
-#endif
-
-	//------------------------------
-	//	std::common_type
-	//------------------------------
-
-	/** @cond */ // DOXYGEN IGNORE
-	namespace detail
-	{
-		/**
-		 * @brief		greatest common divisor of two ratios.
-		 */
-		template<class Ratio1, class Ratio2>
-		using ratio_gcd = std::ratio<std::gcd(Ratio1::num, Ratio2::num), std::lcm(Ratio1::den, Ratio2::den)>;
-	}               // namespace detail
-	/** @endcond */ // END DOXYGEN IGNORE
-} // end namespace units
-
-namespace std
-{
-	/**
-	 * @ingroup		STDTypeTraits
-	 * @brief		common type of units
-	 * @details		The `type` alias of the `std::common_type` of two `unit`s of the same dimension is the least precise
-	 *				`unit` to which both `unit` arguments can be converted to without requiring a division operation or
-	 *				truncating any value of these conversions, although floating-point units may have round-off errors.
-	 *				If the units have mixed scales, preference is given to `linear_scale` for their common type.
-	 */
-	template<class ConversionFactorLhs, class Tx, class ConversionFactorRhs, class Ty, class NumericalScale>
-	struct common_type<units::unit<ConversionFactorLhs, Tx, NumericalScale>,
-		units::unit<ConversionFactorRhs, Ty, NumericalScale>>
-	  : std::enable_if<units::traits::is_same_dimension_v<ConversionFactorLhs, ConversionFactorRhs>,
-			units::unit<units::traits::strong_t<units::conversion_factor<
-							units::detail::ratio_gcd<typename ConversionFactorLhs::conversion_ratio,
-								typename ConversionFactorRhs::conversion_ratio>,
-							units::traits::dimension_of_t<ConversionFactorLhs>,
-							units::detail::ratio_gcd<typename ConversionFactorLhs::pi_exponent_ratio,
-								typename ConversionFactorRhs::pi_exponent_ratio>,
-							units::detail::ratio_gcd<typename ConversionFactorLhs::translation_ratio,
-								typename ConversionFactorRhs::translation_ratio>>>,
-				common_type_t<Tx, Ty>, NumericalScale>>
-	{
-	};
-
-	/** @cond */ // DOXYGEN IGNORE
-	/**
-	 * @brief		`linear_scale` preferring specializations.
-	 */
-	template<class ConversionFactorLhs, class Tx, class ConversionFactorRhs, class Ty>
-	struct common_type<units::unit<ConversionFactorLhs, Tx, units::linear_scale>,
-		units::unit<ConversionFactorRhs, Ty, units::decibel_scale>>
-	  : common_type<units::unit<ConversionFactorLhs, Tx, units::linear_scale>,
-			units::unit<ConversionFactorRhs, Ty, units::linear_scale>>
-	{
-	};
-
-	template<class ConversionFactorLhs, class Tx, class ConversionFactorRhs, class Ty>
-	struct common_type<units::unit<ConversionFactorLhs, Tx, units::decibel_scale>,
-		units::unit<ConversionFactorRhs, Ty, units::linear_scale>>
-	  : common_type<units::unit<ConversionFactorLhs, Tx, units::linear_scale>,
-			units::unit<ConversionFactorRhs, Ty, units::linear_scale>>
-	{
-	};
-	/** @endcond */ // END DOXYGEN IGNORE
-} // namespace std
-
-namespace units
-{
-	//----------------------------------------
-	//	UNIT COMPOUND ASSIGNMENT OPERATORS
-	//----------------------------------------
-
-	/** @cond */ // DOXYGEN IGNORE
-	namespace detail
-	{
-		/**
-		 * @brief		Helper to make the use of a template parameter a non-deduced context.
-		 */
-		template<class T>
-		struct type_identity
-		{
-			using type = T;
-		};
-
-		template<class T>
-		using type_identity_t = typename type_identity<T>::type;
-	}               // namespace detail
-	/** @endcond */ // END DOXYGEN IGNORE
-
-	template<class UnitTypeLhs, std::enable_if_t<traits::is_unit_v<UnitTypeLhs>, int> = 0>
-	constexpr UnitTypeLhs& operator+=(UnitTypeLhs& lhs, const detail::type_identity_t<UnitTypeLhs>& rhs) noexcept
-	{
-		lhs = lhs + rhs;
-		return lhs;
-	}
-
-	template<class UnitTypeLhs, std::enable_if_t<traits::is_unit_v<UnitTypeLhs>, int> = 0>
-	constexpr UnitTypeLhs& operator-=(UnitTypeLhs& lhs, const detail::type_identity_t<UnitTypeLhs>& rhs) noexcept
-	{
-		lhs = lhs - rhs;
-		return lhs;
-	}
-
-	template<class UnitTypeLhs, std::enable_if_t<traits::is_unit_v<UnitTypeLhs>, int> = 0>
-	constexpr UnitTypeLhs& operator*=(UnitTypeLhs& lhs, const typename UnitTypeLhs::underlying_type& rhs) noexcept
-	{
-		lhs = lhs * rhs;
-		return lhs;
-	}
-
-	template<class UnitTypeLhs, std::enable_if_t<traits::is_unit_v<UnitTypeLhs>, int> = 0>
-	constexpr UnitTypeLhs& operator/=(UnitTypeLhs& lhs, const typename UnitTypeLhs::underlying_type& rhs) noexcept
-	{
-		lhs = lhs / rhs;
-		return lhs;
-	}
-
-	template<class UnitTypeLhs, std::enable_if_t<traits::is_unit_v<UnitTypeLhs>, int> = 0>
-	constexpr UnitTypeLhs& operator%=(UnitTypeLhs& lhs, const detail::type_identity_t<UnitTypeLhs>& rhs) noexcept
-	{
-		lhs = lhs % rhs;
-		return lhs;
-	}
-
-	template<class UnitTypeLhs, std::enable_if_t<traits::is_unit_v<UnitTypeLhs>, int> = 0>
-	constexpr UnitTypeLhs& operator%=(UnitTypeLhs& lhs, const typename UnitTypeLhs::underlying_type& rhs) noexcept
-	{
-		lhs = lhs % rhs;
-		return lhs;
-	}
-
-	//------------------------------
-	//	UNIT UNARY OPERATORS
-	//------------------------------
-
-	// unary addition: +T
-	template<class UnitTypeLhs, std::enable_if_t<traits::is_unit_v<UnitTypeLhs>, int> = 0>
-	constexpr UnitTypeLhs operator+(const UnitTypeLhs& u) noexcept
-	{
-		return u;
-	}
-
-	// prefix increment: ++T
-	template<class UnitTypeLhs, std::enable_if_t<traits::is_unit_v<UnitTypeLhs>, int> = 0>
-	constexpr UnitTypeLhs& operator++(UnitTypeLhs& u) noexcept
-	{
-		u = UnitTypeLhs(u() + 1);
-		return u;
-	}
-
-	// postfix increment: T++
-	template<class UnitTypeLhs, std::enable_if_t<traits::is_unit_v<UnitTypeLhs>, int> = 0>
-	constexpr UnitTypeLhs operator++(UnitTypeLhs& u, int) noexcept
-	{
-		auto ret = u;
-		u        = UnitTypeLhs(u() + 1);
-		return ret;
-	}
-
-	// unary addition: -T
-	template<class UnitTypeLhs, std::enable_if_t<traits::is_unit_v<UnitTypeLhs>, int> = 0>
-	constexpr UnitTypeLhs operator-(const UnitTypeLhs& u) noexcept
-	{
-		return UnitTypeLhs(-u());
-	}
-
-	// prefix increment: --T
-	template<class UnitTypeLhs, std::enable_if_t<traits::is_unit_v<UnitTypeLhs>, int> = 0>
-	constexpr UnitTypeLhs& operator--(UnitTypeLhs& u) noexcept
-	{
-		u = UnitTypeLhs(u() - 1);
-		return u;
-	}
-
-	// postfix increment: T--
-	template<class UnitTypeLhs, std::enable_if_t<traits::is_unit_v<UnitTypeLhs>, int> = 0>
-	constexpr UnitTypeLhs operator--(UnitTypeLhs& u, int) noexcept
-	{
-		auto ret = u;
-		u        = UnitTypeLhs(u() - 1);
-		return ret;
-	}
-
-	//------------------------------
-	//	UNIT_CAST
-	//------------------------------
-
-	/**
-	 * @ingroup		Conversion
-	 * @brief		Casts an unit to an arithmetic type.
-	 * @details		unit_cast can be used to remove the strong typing from an unit class, and convert it
-	 *				to an arithmetic type. This may be useful for compatibility with libraries
-	 *				and legacy code that don't support `unit` types. E.g
-	 * @code		meter_t unitVal(5);
-	 *				double value = units::unit_cast<double>(unitVal);	// value == 5.0
-	 * @endcode
-	 * @tparam		T		Type to cast the unit type to. Shall be an arithmetic type.
-	 * @tparam		UnitType	Type of the unit to cast to.
-	 * @param		value	Unit value to cast.
-	 * @sa			unit::to
-	 */
-	template<typename T, typename UnitType>
-	constexpr std::enable_if_t<std::is_arithmetic_v<T> && traits::is_unit_v<UnitType>, T> unit_cast(
-		const UnitType& value) noexcept
-	{
-		return static_cast<T>(value);
-	}
-
-	//------------------------------
-	//	NUMERICAL SCALE TRAITS
-	//------------------------------
-
-	// forward declaration
-	namespace traits
-	{
-		/**
-		 * @ingroup		TypeTraits
-		 * @brief		Trait which tests whether a type is inherited from a linear scale.
-		 * @details		Inherits from `std::true_type` or `std::false_type`. Use `has_linear_scale_v<U1 [, U2, ...]>` to
-		 *				test one or more types to see if they represent units whose scale is linear.
-		 * @tparam		T	one or more types to test.
-		 */
-		template<typename... T>
-		struct has_linear_scale : std::conjunction<std::is_base_of<units::linear_scale, T>...>
-		{
-		};
-
-		template<typename... T>
-		inline constexpr bool has_linear_scale_v = has_linear_scale<T...>::value;
-
-		/**
-		 * @ingroup		TypeTraits
-		 * @brief		Trait which tests whether a type is inherited from a decibel scale.
-		 * @details		Inherits from `std::true_type` or `std::false_type`. Use `has_decibel_scale_v<U1 [, U2, ...]>`
-		 *				to test one or more types to see if they represent units whose scale is in decibels.
-		 * @tparam		T	one or more types to test.
-		 */
-		template<typename... T>
-		struct has_decibel_scale : std::conjunction<std::is_base_of<units::decibel_scale, T>...>
-		{
-		};
-
-		template<typename... T>
-		inline constexpr bool has_decibel_scale_v = has_decibel_scale<T...>::value;
-
-	} // namespace traits
-
-	//----------------------------------
-	//	NUMERICAL SCALES
-	//----------------------------------
-
-	// Non-linear transforms may be used to pre and post scale units which are defined in terms of non-
-	// linear functions of their current value. A good example of a non-linear scale would be a
-	// logarithmic or decibel scale
-
-	//------------------------------
-	//	LINEAR SCALE
-	//------------------------------
-
-	/**
-	 * @brief		numerical scale which is linear
-	 * @details		Represents a linear numerical scale. This is the appropriate unit scale for almost
-	 *				all units almost all of the time.
-	 * @sa			unit
-	 */
-	struct linear_scale
-	{
-		/**
-		 * @brief		linearizes `value`
-		 * @tparam		T	underlying type of an unit
-		 * @tparam[in]  value value to linearize
-		 * @returns		`value`
-		 */
-		template<class T>
-		static constexpr T linearize(const T value) noexcept
-		{
-			return value;
-		}
-
-		/**
-		 * @brief		scales `value`
-		 * @tparam		T	underlying type of an unit
-		 * @tparam[in]  value value to scale
-		 * @returns		`value`
-		 */
-		template<class T>
-		static constexpr T scale(const T value) noexcept
-		{
-			return value;
-		}
-	};
-
-	//----------------------------------
-	//	dimensionless (LINEAR) UNITS
-	//----------------------------------
-
-	// dimensionless units are the *ONLY* units implicitly convertible to/from built-in types.
-	struct dimensionless_unit : conversion_factor<std::ratio<1>, units::dimension::dimensionless>
-	{
-	};
-
-	UNIT_ADD_SCALED_UNIT_DEFINITION(dimensionless, ::units::linear_scale, dimensionless_unit)
-
-	namespace traits
-	{
-		template<>
-		struct strong<units::detail::conversion_factor_base_t<dimensionless_unit>>
-		{
-			using type = dimensionless_unit;
-		};
-	} // namespace traits
-
-	UNIT_ADD_STRONG(::units::dimensionless_unit, ::units::dimensionless, ::units::linear_scale)
-
-	UNIT_ADD_DIMENSION_TRAIT(dimensionless)
-
-} // namespace units
-
-UNIT_ADD_STD_SPECIALIZATIONS(::units::dimensionless)
-
-namespace units
-{
-	//------------------------------
-	//	LINEAR ARITHMETIC
-	//------------------------------
-
-	/// Addition operator for unit types with a linear_scale.
-	template<class UnitTypeLhs, class UnitTypeRhs,
-		std::enable_if_t<traits::is_convertible_unit_v<UnitTypeLhs, UnitTypeRhs> &&
-				traits::has_linear_scale_v<UnitTypeLhs, UnitTypeRhs>,
-			int> = 0>
-	constexpr std::common_type_t<UnitTypeLhs, UnitTypeRhs> operator+(
-		const UnitTypeLhs& lhs, const UnitTypeRhs& rhs) noexcept
-	{
-		using CommonUnit = decltype(lhs + rhs);
-		return CommonUnit(CommonUnit(lhs)() + CommonUnit(rhs)());
-	}
-
-	/// Addition operator for dimensionless unit types with a linear_scale. dimensionless types can be implicitly
-	/// converted to built-in types.
-	template<class UnitTypeLhs, typename T,
-		std::enable_if_t<std::is_arithmetic_v<T> && traits::has_linear_scale_v<UnitTypeLhs> &&
-				traits::is_dimensionless_unit_v<UnitTypeLhs>,
-			int> = 0>
-	constexpr traits::replace_underlying_t<UnitTypeLhs, std::common_type_t<typename UnitTypeLhs::underlying_type, T>>
-	operator+(const UnitTypeLhs& lhs, T rhs) noexcept
-	{
-		using CommonUnit = decltype(lhs + rhs);
-		return CommonUnit(CommonUnit(lhs)() + rhs);
-	}
-
-	/// Addition operator for dimensionless unit types with a linear_scale. dimensionless types can be implicitly
-	/// converted to built-in types.
-	template<class UnitTypeRhs, typename T,
-		std::enable_if_t<std::is_arithmetic_v<T> && traits::has_linear_scale_v<UnitTypeRhs> &&
-				traits::is_dimensionless_unit_v<UnitTypeRhs>,
-			int> = 0>
-	constexpr traits::replace_underlying_t<UnitTypeRhs, std::common_type_t<T, typename UnitTypeRhs::underlying_type>>
-	operator+(T lhs, const UnitTypeRhs& rhs) noexcept
-	{
-		using CommonUnit = decltype(lhs + rhs);
-		return CommonUnit(lhs + CommonUnit(rhs)());
-	}
-
-	/// Subtraction operator for unit types with a linear_scale.
-	template<class UnitTypeLhs, class UnitTypeRhs,
-		std::enable_if_t<traits::is_convertible_unit_v<UnitTypeLhs, UnitTypeRhs> &&
-				traits::has_linear_scale_v<UnitTypeLhs, UnitTypeRhs>,
-			int> = 0>
-	constexpr std::common_type_t<UnitTypeLhs, UnitTypeRhs> operator-(
-		const UnitTypeLhs& lhs, const UnitTypeRhs& rhs) noexcept
-	{
-		using CommonUnit = decltype(lhs - rhs);
-		return CommonUnit(CommonUnit(lhs)() - CommonUnit(rhs)());
-	}
-
-	/// Subtraction operator for dimensionless unit types with a linear_scale. dimensionless types can be implicitly
-	/// converted to built-in types.
-	template<class UnitTypeLhs, typename T,
-		std::enable_if_t<std::is_arithmetic_v<T> && traits::has_linear_scale_v<UnitTypeLhs> &&
-				traits::is_dimensionless_unit_v<UnitTypeLhs>,
-			int> = 0>
-	constexpr traits::replace_underlying_t<UnitTypeLhs, std::common_type_t<typename UnitTypeLhs::underlying_type, T>>
-	operator-(const UnitTypeLhs& lhs, T rhs) noexcept
-	{
-		using CommonUnit = decltype(lhs - rhs);
-		return CommonUnit(CommonUnit(lhs)() - rhs);
-	}
-
-	/// Subtraction operator for dimensionless unit types with a linear_scale. dimensionless types can be implicitly
-	/// converted to built-in types.
-	template<class UnitTypeRhs, typename T,
-		std::enable_if_t<std::is_arithmetic_v<T> && traits::has_linear_scale_v<UnitTypeRhs> &&
-				traits::is_dimensionless_unit_v<UnitTypeRhs>,
-			int> = 0>
-	constexpr traits::replace_underlying_t<UnitTypeRhs, std::common_type_t<T, typename UnitTypeRhs::underlying_type>>
-	operator-(T lhs, const UnitTypeRhs& rhs) noexcept
-	{
-		using CommonUnit = decltype(lhs - rhs);
-		return CommonUnit(lhs - CommonUnit(rhs)());
-	}
-
-	/// Multiplication type for convertible unit types with a linear scale. @returns the multiplied value, with the same
-	/// type as left-hand side unit.
-	template<class UnitTypeLhs, class UnitTypeRhs,
-		std::enable_if_t<traits::is_convertible_unit_v<UnitTypeLhs, UnitTypeRhs> &&
-				traits::has_linear_scale_v<UnitTypeLhs, UnitTypeRhs>,
-			int> = 0>
-	constexpr auto operator*(const UnitTypeLhs& lhs, const UnitTypeRhs& rhs) noexcept
-		-> traits::strong_t<unit<traits::strong_t<squared<typename units::traits::unit_traits<
-									 std::common_type_t<UnitTypeLhs, UnitTypeRhs>>::conversion_factor>>,
-			typename std::common_type_t<UnitTypeLhs, UnitTypeRhs>::underlying_type>>
-	{
-		using SquaredUnit = decltype(lhs * rhs);
-		using CommonUnit  = std::common_type_t<UnitTypeLhs, UnitTypeRhs>;
-		return SquaredUnit(CommonUnit(lhs)() * CommonUnit(rhs)());
-	}
-
-	/// Multiplication type for non-convertible unit types with a linear scale. @returns the multiplied value, whose
-	/// type is a compound unit of the left and right hand side values.
-	template<class UnitTypeLhs, class UnitTypeRhs,
-		std::enable_if_t<!traits::is_convertible_unit_v<UnitTypeLhs, UnitTypeRhs> &&
-				traits::has_linear_scale_v<UnitTypeLhs, UnitTypeRhs> && !traits::is_dimensionless_unit_v<UnitTypeLhs> &&
-				!traits::is_dimensionless_unit_v<UnitTypeRhs>,
-			int> = 0>
-	constexpr auto operator*(const UnitTypeLhs& lhs, const UnitTypeRhs& rhs) noexcept -> unit<
-		traits::strong_t<compound_conversion_factor<typename units::traits::unit_traits<UnitTypeLhs>::conversion_factor,
-			typename units::traits::unit_traits<UnitTypeRhs>::conversion_factor>>,
-		std::common_type_t<typename UnitTypeLhs::underlying_type, typename UnitTypeRhs::underlying_type>>
-	{
-		using CompoundUnit     = decltype(lhs * rhs);
-		using CommonUnderlying = typename CompoundUnit::underlying_type;
-		return CompoundUnit(static_cast<CommonUnderlying>(lhs) * static_cast<CommonUnderlying>(rhs));
-	}
-
-	/// Multiplication by a dimensionless unit for unit types with a linear scale.
-	template<class UnitTypeLhs, typename UnitTypeRhs,
-		std::enable_if_t<traits::has_linear_scale_v<UnitTypeLhs, UnitTypeRhs> &&
-				!traits::is_dimensionless_unit_v<UnitTypeLhs> && traits::is_dimensionless_unit_v<UnitTypeRhs>,
-			int> = 0>
-	constexpr traits::replace_underlying_t<UnitTypeLhs,
-		std::common_type_t<typename UnitTypeLhs::underlying_type, typename UnitTypeRhs::underlying_type>>
-	operator*(const UnitTypeLhs& lhs, const UnitTypeRhs& rhs) noexcept
-	{
-		using CommonUnit = decltype(lhs * rhs);
-		// the cast makes sure factors of PI are handled as expected
-		return CommonUnit(CommonUnit(lhs)() * static_cast<typename CommonUnit::underlying_type>(rhs));
-	}
-
-	/// Multiplication by a dimensionless unit for unit types with a linear scale.
-	template<class UnitTypeLhs, typename UnitTypeRhs,
-		std::enable_if_t<traits::has_linear_scale_v<UnitTypeLhs, UnitTypeRhs> &&
-				traits::is_dimensionless_unit_v<UnitTypeLhs> && !traits::is_dimensionless_unit_v<UnitTypeRhs>,
-			int> = 0>
-	constexpr traits::replace_underlying_t<UnitTypeRhs,
-		std::common_type_t<typename UnitTypeLhs::underlying_type, typename UnitTypeRhs::underlying_type>>
-	operator*(const UnitTypeLhs& lhs, const UnitTypeRhs& rhs) noexcept
-	{
-		using CommonUnit = decltype(lhs * rhs);
-		// the cast makes sure factors of PI are handled as expected
-		return CommonUnit(static_cast<typename CommonUnit::underlying_type>(lhs) * CommonUnit(rhs)());
-	}
-
-	/// Multiplication by a dimensionless for unit types with a linear scale.
-	template<class UnitTypeLhs, typename T,
-		std::enable_if_t<std::is_arithmetic_v<T> && traits::has_linear_scale_v<UnitTypeLhs>, int> = 0>
-	constexpr traits::replace_underlying_t<UnitTypeLhs, std::common_type_t<typename UnitTypeLhs::underlying_type, T>>
-	operator*(const UnitTypeLhs& lhs, T rhs) noexcept
-	{
-		using CommonUnit = decltype(lhs * rhs);
-		return CommonUnit(CommonUnit(lhs)() * rhs);
-	}
-
-	/// Multiplication by a dimensionless for unit types with a linear scale.
-	template<class UnitTypeRhs, typename T,
-		std::enable_if_t<std::is_arithmetic_v<T> && traits::has_linear_scale_v<UnitTypeRhs>, int> = 0>
-	constexpr traits::replace_underlying_t<UnitTypeRhs, std::common_type_t<T, typename UnitTypeRhs::underlying_type>>
-	operator*(T lhs, const UnitTypeRhs& rhs) noexcept
-	{
-		using CommonUnit = decltype(lhs * rhs);
-		return CommonUnit(lhs * CommonUnit(rhs)());
-	}
-
-	/// Division for convertible unit types with a linear scale. @returns the lhs divided by rhs value, whose type is a
-	/// dimensionless
-	template<class UnitTypeLhs, class UnitTypeRhs,
-		std::enable_if_t<traits::is_convertible_unit_v<UnitTypeLhs, UnitTypeRhs> &&
-				traits::has_linear_scale_v<UnitTypeLhs, UnitTypeRhs>,
-			int> = 0>
-	constexpr dimensionless<
-		std::common_type_t<typename UnitTypeLhs::underlying_type, typename UnitTypeRhs::underlying_type>>
-	operator/(const UnitTypeLhs& lhs, const UnitTypeRhs& rhs) noexcept
-	{
-		using CommonUnit = std::common_type_t<UnitTypeLhs, UnitTypeRhs>;
-		return CommonUnit(lhs)() / CommonUnit(rhs)();
-	}
-
-	/// Division for non-convertible unit types with a linear scale. @returns the lhs divided by the rhs, with a
-	/// compound unit type of lhs/rhs
-	template<class UnitTypeLhs, class UnitTypeRhs,
-		std::enable_if_t<!traits::is_convertible_unit_v<UnitTypeLhs, UnitTypeRhs> &&
-				traits::has_linear_scale_v<UnitTypeLhs, UnitTypeRhs> && !traits::is_dimensionless_unit_v<UnitTypeLhs> &&
-				!traits::is_dimensionless_unit_v<UnitTypeRhs>,
-			int> = 0>
-	constexpr auto operator/(const UnitTypeLhs& lhs, const UnitTypeRhs& rhs) noexcept -> traits::strong_t<unit<
-		traits::strong_t<compound_conversion_factor<typename units::traits::unit_traits<UnitTypeLhs>::conversion_factor,
-			inverse<typename units::traits::unit_traits<UnitTypeRhs>::conversion_factor>>>,
-		std::common_type_t<typename UnitTypeLhs::underlying_type, typename UnitTypeRhs::underlying_type>>>
-	{
-		using CompoundUnit     = decltype(lhs / rhs);
-		using CommonUnderlying = typename CompoundUnit::underlying_type;
-		return CompoundUnit(static_cast<CommonUnderlying>(lhs) / static_cast<CommonUnderlying>(rhs));
-	}
-
-	/// Division by a dimensionless unit for unit types with a linear scale
-	template<class UnitTypeLhs, class UnitTypeRhs,
-		std::enable_if_t<traits::has_linear_scale_v<UnitTypeLhs, UnitTypeRhs> &&
-				!traits::is_dimensionless_unit_v<UnitTypeLhs> && traits::is_dimensionless_unit_v<UnitTypeRhs>,
-			int> = 0>
-	constexpr traits::replace_underlying_t<UnitTypeLhs,
-		std::common_type_t<typename UnitTypeLhs::underlying_type, typename UnitTypeRhs::underlying_type>>
-	operator/(const UnitTypeLhs& lhs, const UnitTypeRhs& rhs) noexcept
-	{
-		using CommonUnit       = decltype(lhs / rhs);
-		using CommonUnderlying = typename CommonUnit::underlying_type;
-		return CommonUnit(CommonUnit(lhs)() / static_cast<CommonUnderlying>(rhs));
-	}
-
-	/// Division of a dimensionless unit by a unit type with a linear scale
-	template<class UnitTypeLhs, class UnitTypeRhs,
-		std::enable_if_t<traits::has_linear_scale_v<UnitTypeLhs, UnitTypeRhs> &&
-				traits::is_dimensionless_unit_v<UnitTypeLhs> && !traits::is_dimensionless_unit_v<UnitTypeRhs>,
-			int> = 0>
-	constexpr auto operator/(const UnitTypeLhs& lhs, const UnitTypeRhs& rhs) noexcept -> traits::strong_t<
-		unit<traits::strong_t<inverse<typename units::traits::unit_traits<UnitTypeRhs>::conversion_factor>>,
-			std::common_type_t<typename UnitTypeLhs::underlying_type, typename UnitTypeRhs::underlying_type>>>
-	{
-		using InverseUnit      = decltype(lhs / rhs);
-		using CommonUnderlying = typename InverseUnit::underlying_type;
-		return InverseUnit(static_cast<CommonUnderlying>(lhs) / static_cast<CommonUnderlying>(rhs));
-	}
-
-	/// Division by a dimensionless for unit types with a linear scale
-	template<class UnitTypeLhs, typename T,
-		std::enable_if_t<std::is_arithmetic_v<T> && traits::has_linear_scale_v<UnitTypeLhs>, int> = 0>
-	constexpr traits::replace_underlying_t<UnitTypeLhs, std::common_type_t<typename UnitTypeLhs::underlying_type, T>>
-	operator/(const UnitTypeLhs& lhs, T rhs) noexcept
-	{
-		using CommonUnit = decltype(lhs / rhs);
-		return CommonUnit(CommonUnit(lhs)() / rhs);
-	}
-
-	/// Division of a dimensionless by a unit type with a linear scale
-	template<class UnitTypeRhs, typename T,
-		std::enable_if_t<std::is_arithmetic_v<T> && traits::has_linear_scale_v<UnitTypeRhs>, int> = 0>
-	constexpr auto operator/(T lhs, const UnitTypeRhs& rhs) noexcept
-		-> unit<traits::strong_t<inverse<typename units::traits::unit_traits<UnitTypeRhs>::conversion_factor>>,
-			std::common_type_t<T, typename UnitTypeRhs::underlying_type>>
-	{
-		using InverseUnit      = decltype(lhs / rhs);
-		using UnitConversion   = typename units::traits::unit_traits<UnitTypeRhs>::conversion_factor;
-		using CommonUnderlying = std::common_type_t<T, typename UnitTypeRhs::underlying_type>;
-		using CommonUnit       = unit<UnitConversion, CommonUnderlying>;
-		return InverseUnit(lhs / CommonUnit(rhs)());
-	}
-
-	/// Modulo for convertible unit types with a linear scale. @returns the lhs value modulo the rhs value, whose type
-	/// is their common type
-	template<class UnitTypeLhs, class UnitTypeRhs,
-		std::enable_if_t<traits::is_convertible_unit_v<UnitTypeLhs, UnitTypeRhs> &&
-				traits::has_linear_scale_v<UnitTypeLhs, UnitTypeRhs>,
-			int> = 0>
-	constexpr traits::replace_underlying_t<UnitTypeLhs,
-		typename std::common_type_t<UnitTypeLhs, UnitTypeRhs>::underlying_type>
-	operator%(const UnitTypeLhs& lhs, const UnitTypeRhs& rhs) noexcept
-	{
-		using CommonUnit = decltype(lhs % rhs);
-		return CommonUnit(CommonUnit(lhs)() % CommonUnit(rhs)());
-	}
-
-	/// Modulo by a dimensionless for unit types with a linear scale
-	template<class UnitTypeLhs, class UnitTypeRhs,
-		std::enable_if_t<traits::has_linear_scale_v<UnitTypeLhs, UnitTypeRhs> &&
-				!traits::is_dimensionless_unit_v<UnitTypeLhs> && traits::is_dimensionless_unit_v<UnitTypeRhs>,
-			int> = 0>
-	constexpr traits::replace_underlying_t<UnitTypeLhs,
-		std::common_type_t<typename UnitTypeLhs::underlying_type, typename UnitTypeRhs::underlying_type>>
-	operator%(const UnitTypeLhs& lhs, const UnitTypeRhs& rhs) noexcept
-	{
-		using CommonUnit       = decltype(lhs % rhs);
-		using CommonUnderlying = typename CommonUnit::underlying_type;
-		return CommonUnit(CommonUnit(lhs)() % static_cast<CommonUnderlying>(rhs));
-	}
-
-	/// Modulo by a dimensionless for unit types with a linear scale
-	template<class UnitTypeLhs, typename T,
-		std::enable_if_t<std::is_arithmetic_v<T> && traits::has_linear_scale_v<UnitTypeLhs>, int> = 0>
-	constexpr traits::replace_underlying_t<UnitTypeLhs, std::common_type_t<typename UnitTypeLhs::underlying_type, T>>
-	operator%(const UnitTypeLhs& lhs, const T& rhs) noexcept
-	{
-		using CommonUnit = decltype(lhs % rhs);
-		return CommonUnit(CommonUnit(lhs)() % rhs);
-	}
-
-	//----------------------------------
-	//	DIMENSIONLESS COMPARISONS
-	//----------------------------------
-
-	template<typename DimensionlessUnit, typename T>
-	constexpr std::enable_if_t<traits::is_dimensionless_unit_v<DimensionlessUnit> && std::is_arithmetic_v<T>, bool>
-	operator==(const T& lhs, const DimensionlessUnit& rhs) noexcept
-	{
-		using CommonUnderlying = std::common_type_t<T, typename DimensionlessUnit::underlying_type>;
-
-		const auto common_lhs = static_cast<CommonUnderlying>(lhs);
-		const auto common_rhs = static_cast<CommonUnderlying>(rhs);
-
-		if constexpr (std::is_integral_v<CommonUnderlying>)
-		{
-			return common_lhs == common_rhs;
-		}
-		else
-		{
-			return abs(common_lhs - common_rhs) <
-				std::numeric_limits<CommonUnderlying>::epsilon() * abs(common_lhs + common_rhs) ||
-				abs(common_lhs - common_rhs) < std::numeric_limits<CommonUnderlying>::min();
-		}
-	}
-
-	template<typename DimensionlessUnit, typename T>
-	constexpr std::enable_if_t<traits::is_dimensionless_unit_v<DimensionlessUnit> && std::is_arithmetic_v<T>, bool>
-	operator==(const DimensionlessUnit& lhs, const T& rhs) noexcept
-	{
-		return rhs == lhs;
-	}
-
-	template<typename DimensionlessUnit, typename T>
-	constexpr std::enable_if_t<traits::is_dimensionless_unit_v<DimensionlessUnit> && std::is_arithmetic_v<T>, bool>
-	operator!=(const T& lhs, const DimensionlessUnit& rhs) noexcept
-	{
-		return !(lhs == rhs);
-	}
-
-	template<typename DimensionlessUnit, typename T>
-	constexpr std::enable_if_t<traits::is_dimensionless_unit_v<DimensionlessUnit> && std::is_arithmetic_v<T>, bool>
-	operator!=(const DimensionlessUnit& lhs, const T& rhs) noexcept
-	{
-		return !(lhs == rhs);
-	}
-
-	template<typename DimensionlessUnit, typename T>
-	constexpr std::enable_if_t<traits::is_dimensionless_unit_v<DimensionlessUnit> && std::is_arithmetic_v<T>, bool>
-	operator>=(const T& lhs, const DimensionlessUnit& rhs) noexcept
-	{
-		using CommonUnderlying = std::common_type_t<T, typename DimensionlessUnit::underlying_type>;
-		return lhs >= static_cast<CommonUnderlying>(rhs);
-	}
-
-	template<typename DimensionlessUnit, typename T>
-	constexpr std::enable_if_t<traits::is_dimensionless_unit_v<DimensionlessUnit> && std::is_arithmetic_v<T>, bool>
-	operator>=(const DimensionlessUnit& lhs, const T& rhs) noexcept
-	{
-		using CommonUnderlying = std::common_type_t<typename DimensionlessUnit::underlying_type, T>;
-		return static_cast<CommonUnderlying>(lhs) >= rhs;
-	}
-
-	template<typename DimensionlessUnit, typename T>
-	constexpr std::enable_if_t<traits::is_dimensionless_unit_v<DimensionlessUnit> && std::is_arithmetic_v<T>, bool>
-	operator>(const T& lhs, const DimensionlessUnit& rhs) noexcept
-	{
-		using CommonUnderlying = std::common_type_t<T, typename DimensionlessUnit::underlying_type>;
-		return lhs > static_cast<CommonUnderlying>(rhs);
-	}
-
-	template<typename DimensionlessUnit, typename T>
-	constexpr std::enable_if_t<traits::is_dimensionless_unit_v<DimensionlessUnit> && std::is_arithmetic_v<T>, bool>
-	operator>(const DimensionlessUnit& lhs, const T& rhs) noexcept
-	{
-		using CommonUnderlying = std::common_type_t<typename DimensionlessUnit::underlying_type, T>;
-		return static_cast<CommonUnderlying>(lhs) > rhs;
-	}
-
-	template<typename DimensionlessUnit, typename T>
-	constexpr std::enable_if_t<traits::is_dimensionless_unit_v<DimensionlessUnit> && std::is_arithmetic_v<T>, bool>
-	operator<=(const T& lhs, const DimensionlessUnit& rhs) noexcept
-	{
-		using CommonUnderlying = std::common_type_t<T, typename DimensionlessUnit::underlying_type>;
-		return lhs <= static_cast<CommonUnderlying>(rhs);
-	}
-
-	template<typename DimensionlessUnit, typename T>
-	constexpr std::enable_if_t<traits::is_dimensionless_unit_v<DimensionlessUnit> && std::is_arithmetic_v<T>, bool>
-	operator<=(const DimensionlessUnit& lhs, const T& rhs) noexcept
-	{
-		using CommonUnderlying = std::common_type_t<typename DimensionlessUnit::underlying_type, T>;
-		return static_cast<CommonUnderlying>(lhs) <= rhs;
-	}
-
-	template<typename DimensionlessUnit, typename T>
-	constexpr std::enable_if_t<traits::is_dimensionless_unit_v<DimensionlessUnit> && std::is_arithmetic_v<T>, bool>
-	operator<(const T& lhs, const DimensionlessUnit& rhs) noexcept
-	{
-		using CommonUnderlying = std::common_type_t<T, typename DimensionlessUnit::underlying_type>;
-		return lhs < static_cast<CommonUnderlying>(rhs);
-	}
-
-	template<typename DimensionlessUnit, typename T>
-	constexpr std::enable_if_t<traits::is_dimensionless_unit_v<DimensionlessUnit> && std::is_arithmetic_v<T>, bool>
-	operator<(const DimensionlessUnit& lhs, const T& rhs) noexcept
-	{
-		using CommonUnderlying = std::common_type_t<typename DimensionlessUnit::underlying_type, T>;
-		return static_cast<CommonUnderlying>(lhs) < rhs;
-	}
-
-	//----------------------------------
-	//	POW
-	//----------------------------------
-
-	/** @cond */ // DOXYGEN IGNORE
-	namespace detail
-	{
-		/// recursive exponential implementation
-		template<int N, class U>
-		struct power_of_unit
-		{
-			using type = typename units::detail::unit_multiply<U, typename power_of_unit<N - 1, U>::type>;
-		};
-
-		/// End recursion
-		template<class U>
-		struct power_of_unit<1, U>
-		{
-			using type = U;
-		};
-	}               // namespace detail
-	/** @endcond */ // END DOXYGEN IGNORE
-
-	/**
-	 * @brief		computes the value of <i>value</i> raised to the <i>power</i>
-	 * @details		Only implemented for linear_scale units. <i>Power</i> must be known at compile time, so the
-	 *				resulting unit type can be deduced.
-	 * @tparam		power exponential power to raise <i>value</i> by.
-	 * @param[in]	value `unit` derived type to raise to the given <i>power</i>
-	 * @returns		new unit, raised to the given exponent
-	 */
-	template<int power, class UnitType, std::enable_if_t<traits::has_linear_scale_v<UnitType>, int> = 0>
-	constexpr auto pow(const UnitType& value) noexcept
-		-> traits::strong_t<unit<traits::strong_t<typename units::detail::power_of_unit<power,
-									 typename units::traits::unit_traits<UnitType>::conversion_factor>::type>,
-			detail::floating_point_promotion_t<typename units::traits::unit_traits<UnitType>::underlying_type>,
-			linear_scale>>
-	{
-		return decltype(units::pow<power>(value))(pow(value(), power));
-	}
-
-	//------------------------------
-	//	DECIBEL SCALE
-	//------------------------------
-
-	/**
-	 * @brief		numerical scale which is decibel
-	 * @details		Represents a decibel numerical scale. Scales a value to dB.
-	 * @sa			unit
-	 */
-	struct decibel_scale
-	{
-		/**
-		 * @brief		linearizes `value`
-		 * @tparam		T	underlying type of an unit
-		 * @tparam[in]  value value to linearize
-		 * @returns		`std::pow(10, value / 10)`
-		 */
-		template<class T>
-		static T linearize(const T value) noexcept
-		{
-			return std::pow(10, value / 10);
-		}
-
-		/**
-		 * @brief		returns `value` in dB
-		 * @tparam		T	underlying type of an unit
-		 * @tparam[in]  value value to scale
-		 * @returns		`10 * std::log10(value)`
-		 */
-		template<class T>
-		static T scale(const T value) noexcept
-		{
-			return 10 * std::log10(value);
-		}
-	};
-
-	//------------------------------
-	//	dimensionless (DECIBEL) UNITS
-	//------------------------------
-
-	/**
-	 * @brief		dimensionless unit with decibel scale
-	 * @sa			See unit for more information on unit type containers.
-	 */
-	UNIT_ADD_SCALED_UNIT_DEFINITION(dB, ::units::decibel_scale, dimensionless_unit)
-	UNIT_ADD_STRONG(::units::dimensionless_unit, ::units::dB, ::units::decibel_scale)
-#if !defined(UNIT_LIB_DISABLE_IOSTREAM)
-	template<class Underlying>
-	std::ostream& operator<<(std::ostream& os, const dB<Underlying>& obj)
-	{
-		os << obj() << " dB";
-		return os;
-	}
-#endif
-	template<class Underlying>
-	using dBi_t = dB<Underlying>;
-
-} // namespace units
-
-UNIT_ADD_STD_SPECIALIZATIONS(::units::dB)
-
-namespace units
-{
-	//------------------------------
-	//	DECIBEL ARITHMETIC
-	//------------------------------
-
-	/// Addition for convertible unit types with a decibel_scale
-	template<class UnitTypeLhs, class UnitTypeRhs,
-		std::enable_if_t<traits::is_convertible_unit_v<UnitTypeLhs, UnitTypeRhs> &&
-				traits::has_decibel_scale_v<UnitTypeLhs, UnitTypeRhs>,
-			int> = 0>
-	constexpr auto operator+(const UnitTypeLhs& lhs, const UnitTypeRhs& rhs) noexcept
-		-> traits::strong_t<unit<traits::strong_t<squared<typename units::traits::unit_traits<
-									 std::common_type_t<UnitTypeLhs, UnitTypeRhs>>::conversion_factor>>,
-			typename std::common_type_t<UnitTypeLhs, UnitTypeRhs>::underlying_type, decibel_scale>>
-	{
-		using SquaredUnit = decltype(lhs + rhs);
-		using CommonUnit  = std::common_type_t<UnitTypeLhs, UnitTypeRhs>;
-
-		return SquaredUnit(CommonUnit(lhs).to_linearized() * CommonUnit(rhs).to_linearized(), linearized_value);
-	}
-
-	/// Addition between unit types with a decibel_scale and dimensionless dB units
-	template<class UnitTypeLhs, class UnitTypeRhs,
-		std::enable_if_t<traits::has_decibel_scale_v<UnitTypeLhs, UnitTypeRhs> &&
-				!traits::is_dimensionless_unit_v<UnitTypeLhs> && traits::is_dimensionless_unit_v<UnitTypeRhs>,
-			int> = 0>
-	constexpr traits::replace_underlying_t<UnitTypeLhs,
-		std::common_type_t<typename UnitTypeLhs::underlying_type, typename UnitTypeRhs::underlying_type>>
-	operator+(const UnitTypeLhs& lhs, const UnitTypeRhs& rhs) noexcept
-	{
-		using CommonUnit = decltype(lhs + rhs);
-		return CommonUnit(lhs.to_linearized() * rhs.to_linearized(), linearized_value);
-	}
-
-	/// Addition between unit types with a decibel_scale and dimensionless dB units
-	template<class UnitTypeLhs, class UnitTypeRhs,
-		std::enable_if_t<traits::has_decibel_scale_v<UnitTypeLhs, UnitTypeRhs> &&
-				traits::is_dimensionless_unit_v<UnitTypeLhs> && !traits::is_dimensionless_unit_v<UnitTypeRhs>,
-			int> = 0>
-	constexpr traits::replace_underlying_t<UnitTypeRhs,
-		std::common_type_t<typename UnitTypeLhs::underlying_type, typename UnitTypeRhs::underlying_type>>
-	operator+(const UnitTypeLhs& lhs, const UnitTypeRhs& rhs) noexcept
-	{
-		using CommonUnit = decltype(lhs + rhs);
-		return CommonUnit(lhs.to_linearized() * rhs.to_linearized(), linearized_value);
-	}
-
-	/// Subtraction for convertible unit types with a decibel_scale
-	template<class UnitTypeLhs, class UnitTypeRhs,
-		std::enable_if_t<traits::is_convertible_unit_v<UnitTypeLhs, UnitTypeRhs> &&
-				traits::has_decibel_scale_v<UnitTypeLhs, UnitTypeRhs>,
-			int> = 0>
-	constexpr auto operator-(const UnitTypeLhs& lhs, const UnitTypeRhs& rhs) noexcept
-		-> dB<typename std::common_type_t<UnitTypeLhs, UnitTypeRhs>::underlying_type>
-	{
-		using Dimensionless = decltype(lhs - rhs);
-		using CommonUnit    = std::common_type_t<UnitTypeLhs, UnitTypeRhs>;
-
-		return Dimensionless(CommonUnit(lhs).to_linearized() / CommonUnit(rhs).to_linearized(), linearized_value);
-	}
-
-	/// Subtraction between unit types with a decibel_scale and dimensionless dB units
-	template<class UnitTypeLhs, class UnitTypeRhs,
-		std::enable_if_t<traits::has_decibel_scale_v<UnitTypeLhs, UnitTypeRhs> &&
-				!traits::is_dimensionless_unit_v<UnitTypeLhs> && traits::is_dimensionless_unit_v<UnitTypeRhs>,
-			int> = 0>
-	constexpr traits::replace_underlying_t<UnitTypeLhs,
-		std::common_type_t<typename UnitTypeLhs::underlying_type, typename UnitTypeRhs::underlying_type>>
-	operator-(const UnitTypeLhs& lhs, const UnitTypeRhs& rhs) noexcept
-	{
-		using CommonUnit = decltype(lhs - rhs);
-		return CommonUnit(lhs.to_linearized() / rhs.to_linearized(), linearized_value);
-	}
-
-	/// Subtraction between unit types with a decibel_scale and dimensionless dB units
-	template<class UnitTypeLhs, class UnitTypeRhs,
-		std::enable_if_t<traits::has_decibel_scale_v<UnitTypeLhs, UnitTypeRhs> &&
-				traits::is_dimensionless_unit_v<UnitTypeLhs> && !traits::is_dimensionless_unit_v<UnitTypeRhs>,
-			int> = 0>
-	constexpr auto operator-(const UnitTypeLhs& lhs, const UnitTypeRhs& rhs) noexcept -> traits::strong_t<
-		unit<traits::strong_t<inverse<typename units::traits::unit_traits<UnitTypeRhs>::conversion_factor>>,
-			std::common_type_t<typename UnitTypeLhs::underlying_type, typename UnitTypeRhs::underlying_type>,
-			decibel_scale>>
-	{
-		using InverseUnit = decltype(lhs - rhs);
-		return InverseUnit(lhs.to_linearized() / rhs.to_linearized(), linearized_value);
-	}
-
-	//------------------------------
-	//	LITERALS
-	//------------------------------
-
-	/**
-	 * @namespace	units::literals
-	 * @brief		namespace for unit literal definitions of all categories.
-	 * @details		Literals allow using unit values by suffixing numbers. For example, a value
-	 *				of `meter_t<double>(6.2)` could be used as `6.2_m`. All literals use an underscore
-	 *				followed by the abbreviation for the unit. To enable literal syntax in your code,
-	 *				include the statement `using namespace units::literals;`.
-	 * @anchor		unitLiterals
-	 * @sa			See unit for more information on unit type containers.
-	 */
-
-	//----------------------------------
-	//	UNIT-ENABLED CMATH FUNCTIONS
-	//----------------------------------
-
-	//----------------------------------
-	//	MIN/MAX FUNCTIONS
-	//----------------------------------
-
-	template<class UnitTypeLhs, class UnitTypeRhs,
-		std::enable_if_t<traits::is_convertible_unit_v<UnitTypeLhs, UnitTypeRhs>, int> = 0>
-	constexpr std::common_type_t<UnitTypeLhs, UnitTypeRhs> min(const UnitTypeLhs& lhs, const UnitTypeRhs& rhs)
-	{
-		using CommonUnit = decltype(units::min(lhs, rhs));
-		return (lhs < rhs ? CommonUnit(lhs) : CommonUnit(rhs));
-	}
-
-	template<class UnitTypeLhs, class UnitTypeRhs,
-		std::enable_if_t<traits::is_convertible_unit_v<UnitTypeLhs, UnitTypeRhs>, int> = 0>
-	constexpr std::common_type_t<UnitTypeLhs, UnitTypeRhs> max(const UnitTypeLhs& lhs, const UnitTypeRhs& rhs)
-	{
-		using CommonUnit = decltype(units::max(lhs, rhs));
-		return (lhs > rhs ? CommonUnit(lhs) : CommonUnit(rhs));
-	}
-
-	//----------------------------------
-	//	TRANSCENDENTAL FUNCTIONS
-	//----------------------------------
-
-	// it makes NO SENSE to put dimensioned units into a transcendental function, and if you think it does you are
-	// demonstrably wrong. https://en.wikipedia.org/wiki/Transcendental_function#Dimensional_analysis
-
-	/**
-	 * @ingroup		UnitMath
-	 * @brief		Compute exponential function
-	 * @details		Returns the base-e exponential function of x, which is e raised to the power x: ex.
-	 * @param[in]	x	dimensionless value of the exponent.
-	 * @returns		Exponential value of x.
-	 *				If the magnitude of the result is too large to be represented by a value of the return type, the
-	 *				function returns HUGE_VAL (or HUGE_VALF or HUGE_VALL) with the proper sign, and an overflow range
-	 *				error occurs
-	 */
-	template<class dimensionlessUnit, std::enable_if_t<traits::is_dimensionless_unit_v<dimensionlessUnit>, int> = 0>
-	detail::floating_point_promotion_t<dimensionlessUnit> exp(const dimensionlessUnit x) noexcept
-	{
-		return std::exp(x());
-	}
-
-	/**
-	 * @ingroup		UnitMath
-	 * @brief		Compute natural logarithm
-	 * @details		Returns the natural logarithm of x.
-	 * @param[in]	x	dimensionless value whose logarithm is calculated. If the argument is negative, a
-	 *					domain error occurs.
-	 * @sa			log10 for more common base-10 logarithms
-	 * @returns		Natural logarithm of x.
-	 */
-	template<class dimensionlessUnit, std::enable_if_t<traits::is_dimensionless_unit_v<dimensionlessUnit>, int> = 0>
-	detail::floating_point_promotion_t<dimensionlessUnit> log(const dimensionlessUnit x) noexcept
-	{
-		return std::log(x());
-	}
-
-	/**
-	 * @ingroup		UnitMath
-	 * @brief		Compute common logarithm
-	 * @details		Returns the common (base-10) logarithm of x.
-	 * @param[in]	x	Value whose logarithm is calculated. If the argument is negative, a
-	 *					domain error occurs.
-	 * @returns		Common logarithm of x.
-	 */
-	template<class dimensionlessUnit, std::enable_if_t<traits::is_dimensionless_unit_v<dimensionlessUnit>, int> = 0>
-	detail::floating_point_promotion_t<dimensionlessUnit> log10(const dimensionlessUnit x) noexcept
-	{
-		return std::log10(x());
-	}
-
-	/**
-	 * @ingroup		UnitMath
-	 * @brief		Break into fractional and integral parts.
-	 * @details		The integer part is stored in the object pointed by intpart, and the
-	 *				fractional part is returned by the function. Both parts have the same sign
-	 *				as x.
-	 * @param[in]	x		dimensionless value to break into parts.
-	 * @param[in]	intpart Pointer to an object (of the same type as x) where the integral part
-	 *				is stored with the same sign as x.
-	 * @returns		The fractional part of x, with the same sign.
-	 */
-	template<class dimensionlessUnit,
-		std::enable_if_t<traits::is_dimensionless_unit_v<dimensionlessUnit> &&
-				std::is_floating_point_v<typename dimensionlessUnit::underlying_type>,
-			int> = 0>
-	dimensionlessUnit modf(const dimensionlessUnit x, dimensionlessUnit* intpart) noexcept
-	{
-		typename dimensionlessUnit::underlying_type intp;
-		dimensionlessUnit fracpart = std::modf(x(), &intp);
-		*intpart                   = intp;
-		return fracpart;
-	}
-
-	/**
-	 * @ingroup		UnitMath
-	 * @brief		Compute binary exponential function
-	 * @details		Returns the base-2 exponential function of x, which is 2 raised to the power x: 2^x.
-	 * @param[in]	x	Value of the exponent.
-	 * @returns		2 raised to the power of x.
-	 */
-	template<class dimensionlessUnit, std::enable_if_t<traits::is_dimensionless_unit_v<dimensionlessUnit>, int> = 0>
-	detail::floating_point_promotion_t<dimensionlessUnit> exp2(const dimensionlessUnit x) noexcept
-	{
-		return std::exp2(x());
-	}
-
-	/**
-	 * @ingroup		UnitMath
-	 * @brief		Compute exponential minus one
-	 * @details		Returns e raised to the power x minus one: e^x-1. For small magnitude values
-	 *				of x, expm1 may be more accurate than exp(x)-1.
-	 * @param[in]	x	Value of the exponent.
-	 * @returns		e raised to the power of x, minus one.
-	 */
-	template<class dimensionlessUnit, std::enable_if_t<traits::is_dimensionless_unit_v<dimensionlessUnit>, int> = 0>
-	detail::floating_point_promotion_t<dimensionlessUnit> expm1(const dimensionlessUnit x) noexcept
-	{
-		return std::expm1(x());
-	}
-
-	/**
-	 * @ingroup		UnitMath
-	 * @brief		Compute logarithm plus one
-	 * @details		Returns the natural logarithm of one plus x. For small magnitude values of
-	 *				x, logp1 may be more accurate than log(1+x).
-	 * @param[in]	x	Value whose logarithm is calculated. If the argument is less than -1, a
-	 *					domain error occurs.
-	 * @returns		The natural logarithm of (1+x).
-	 */
-	template<class dimensionlessUnit, std::enable_if_t<traits::is_dimensionless_unit_v<dimensionlessUnit>, int> = 0>
-	detail::floating_point_promotion_t<dimensionlessUnit> log1p(const dimensionlessUnit x) noexcept
-	{
-		return std::log1p(x());
-	}
-
-	/**
-	 * @ingroup		UnitMath
-	 * @brief		Compute binary logarithm
-	 * @details		Returns the binary (base-2) logarithm of x.
-	 * @param[in]	x	Value whose logarithm is calculated. If the argument is negative, a
-	 *					domain error occurs.
-	 * @returns		The binary logarithm of x: log2x.
-	 */
-	template<class dimensionlessUnit, std::enable_if_t<traits::is_dimensionless_unit_v<dimensionlessUnit>, int> = 0>
-	detail::floating_point_promotion_t<dimensionlessUnit> log2(const dimensionlessUnit x) noexcept
-	{
-		return std::log2(x());
-	}
-
-	//----------------------------------
-	//	POWER FUNCTIONS
-	//----------------------------------
-
-	/* pow is implemented earlier in the library since a lot of the unit definitions depend on it */
-
-	/**
-	 * @ingroup		UnitMath
-	 * @brief		computes the square root of <i>value</i>
-	 * @details		Only implemented for linear_scale units.
-	 * @param[in]	value `unit` derived type to compute the square root of.
-	 * @returns		new unit, whose units are the square root of value's. E.g. if values
-	 *				had units of `square_meter`, then the return type will have units of
-	 *				`meter`.
-	 * @note		`sqrt` provides a _rational approximation_ of the square root of <i>value</i>.
-	 *				In some cases, _both_ the returned value _and_ conversion factor of the returned
-	 *				unit type may have errors no larger than `1e-10`.
-	 */
-	template<class UnitType, std::enable_if_t<units::traits::has_linear_scale_v<UnitType>, int> = 0>
-	constexpr auto sqrt(const UnitType& value) noexcept -> traits::strong_t<
-		unit<traits::strong_t<square_root<typename units::traits::unit_traits<UnitType>::conversion_factor>>,
-			detail::floating_point_promotion_t<typename units::traits::unit_traits<UnitType>::underlying_type>,
-			linear_scale>>
-	{
-		return decltype(units::sqrt(value))(sqrt(value()));
-	}
-
-	/**
-	 * @ingroup		UnitMath
-	 * @brief		Computes the square root of the sum-of-squares of x and y.
-	 * @details		Only implemented for linear_scale units.
-	 * @param[in]	x	unit type value
-	 * @param[in]	y	unit type value
-	 * @returns		square root of the sum-of-squares of x and y in the same units
-	 *				as x.
-	 */
-	template<class UnitTypeLhs, class UnitTypeRhs,
-		std::enable_if_t<traits::is_convertible_unit_v<UnitTypeLhs, UnitTypeRhs> &&
-				traits::has_linear_scale_v<UnitTypeLhs, UnitTypeRhs>,
-			int> = 0>
-	detail::floating_point_promotion_t<std::common_type_t<UnitTypeLhs, UnitTypeRhs>> hypot(
-		const UnitTypeLhs& x, const UnitTypeRhs& y)
-	{
-		using CommonUnit = decltype(units::hypot(x, y));
-		return CommonUnit(std::hypot(CommonUnit(x)(), CommonUnit(y)()));
-	}
-
-	//----------------------------------
-	//	ROUNDING FUNCTIONS
-	//----------------------------------
-
-	/**
-	 * @ingroup		UnitMath
-	 * @brief		Round up value
-	 * @details		Rounds x upward, returning the smallest integral value that is not less than x.
-	 * @param[in]	x	Unit value to round up.
-	 * @returns		The smallest integral value that is not less than x.
-	 */
-	template<class UnitType, std::enable_if_t<traits::is_unit_v<UnitType>, int> = 0>
-	detail::floating_point_promotion_t<UnitType> ceil(const UnitType x) noexcept
-	{
-		return detail::floating_point_promotion_t<UnitType>(std::ceil(x()));
-	}
-
-	/**
-	 * @ingroup		UnitMath
-	 * @brief		Round down value
-	 * @details		Rounds x downward, returning the largest integral value that is not greater than x.
-	 * @param[in]	x	Unit value to round down.
-	 * @returns		The value of x rounded downward.
-	 */
-	template<class UnitType, std::enable_if_t<traits::is_unit_v<UnitType>, int> = 0>
-	detail::floating_point_promotion_t<UnitType> floor(const UnitType x) noexcept
-	{
-		return detail::floating_point_promotion_t<UnitType>(std::floor(x()));
-	}
-
-	/**
-	 * @ingroup		UnitMath
-	 * @brief		Compute remainder of division
-	 * @details		Returns the floating-point remainder of numer/denom (rounded towards zero).
-	 * @param[in]	numer	Value of the quotient numerator.
-	 * @param[in]	denom	Value of the quotient denominator.
-	 * @returns		The remainder of dividing the arguments.
-	 */
-	template<class UnitTypeLhs, class UnitTypeRhs,
-		std::enable_if_t<traits::is_unit_v<UnitTypeLhs> && traits::is_unit_v<UnitTypeRhs> &&
-				traits::is_convertible_unit_v<UnitTypeLhs, UnitTypeRhs>,
-			int> = 0>
-	detail::floating_point_promotion_t<std::common_type_t<UnitTypeLhs, UnitTypeRhs>> fmod(
-		const UnitTypeLhs numer, const UnitTypeRhs denom) noexcept
-	{
-		using CommonUnit = decltype(units::fmod(numer, denom));
-		return CommonUnit(std::fmod(CommonUnit(numer)(), CommonUnit(denom)()));
-	}
-
-	/**
-	 * @ingroup		UnitMath
-	 * @brief		Truncate value
-	 * @details		Rounds x toward zero, returning the nearest integral value that is not
-	 *				larger in magnitude than x. Effectively rounds towards 0.
-	 * @param[in]	x	Value to truncate
-	 * @returns		The nearest integral value that is not larger in magnitude than x.
-	 */
-	template<class UnitType, std::enable_if_t<traits::is_unit_v<UnitType>, int> = 0>
-	detail::floating_point_promotion_t<UnitType> trunc(const UnitType x) noexcept
-	{
-		return detail::floating_point_promotion_t<UnitType>(std::trunc(x()));
-	}
-
-	/**
-	 * @ingroup		UnitMath
-	 * @brief		Round to nearest
-	 * @details		Returns the integral value that is nearest to x, with halfway cases rounded
-	 *				away from zero.
-	 * @param[in]	x	value to round.
-	 * @returns		The value of x rounded to the nearest integral.
-	 */
-	template<class UnitType, std::enable_if_t<traits::is_unit_v<UnitType>, int> = 0>
-	detail::floating_point_promotion_t<UnitType> round(const UnitType x) noexcept
-	{
-		return detail::floating_point_promotion_t<UnitType>(std::round(x()));
-	}
-
-	//----------------------------------
-	//	FLOATING POINT MANIPULATION
-	//----------------------------------
-
-	/**
-	 * @ingroup		UnitMath
-	 * @brief		Copy sign
-	 * @details		Returns a value with the magnitude and dimension of x, and the sign of y.
-	 *				Values x and y do not have to be compatible units.
-	 * @param[in]	x	Value with the magnitude of the resulting value.
-	 * @param[in]	y	Value with the sign of the resulting value.
-	 * @returns		value with the magnitude and dimension of x, and the sign of y.
-	 */
-	template<class UnitTypeLhs, class UnitTypeRhs,
-		std::enable_if_t<traits::is_unit_v<UnitTypeLhs> && traits::is_unit_v<UnitTypeRhs>, int> = 0>
-	detail::floating_point_promotion_t<UnitTypeLhs> copysign(const UnitTypeLhs x, const UnitTypeRhs y) noexcept
-	{
-		return detail::floating_point_promotion_t<UnitTypeLhs>(
-			std::copysign(x(), y())); // no need for conversion to get the correct sign.
-	}
-
-	/// Overload to copy the sign from a raw double
-	template<class UnitTypeLhs, typename T,
-		std::enable_if_t<std::is_arithmetic_v<T> && traits::is_unit_v<UnitTypeLhs>, int> = 0>
-	detail::floating_point_promotion_t<UnitTypeLhs> copysign(const UnitTypeLhs x, const T& y) noexcept
-	{
-		return detail::floating_point_promotion_t<UnitTypeLhs>(std::copysign(x(), y));
-	}
-
-	//----------------------------------
-	//	MIN / MAX / DIFFERENCE
-	//----------------------------------
-
-	/**
-	 * @ingroup		UnitMath
-	 * @brief		Positive difference
-	 * @details		The function returns x-y if x>y, and zero otherwise, in their common type.
-	 * @param[in]	x	Values whose difference is calculated.
-	 * @param[in]	y	Values whose difference is calculated.
-	 * @returns		The positive difference between x and y.
-	 */
-	template<class UnitTypeLhs, class UnitTypeRhs,
-		std::enable_if_t<traits::is_unit_v<UnitTypeLhs> && traits::is_unit_v<UnitTypeRhs> &&
-				traits::is_convertible_unit_v<UnitTypeLhs, UnitTypeRhs>,
-			int> = 0>
-	detail::floating_point_promotion_t<std::common_type_t<UnitTypeLhs, UnitTypeRhs>> fdim(
-		const UnitTypeLhs x, const UnitTypeRhs y) noexcept
-	{
-		using CommonUnit = decltype(units::fdim(x, y));
-		return CommonUnit(std::fdim(CommonUnit(x)(), CommonUnit(y)()));
-	}
-
-	/**
-	 * @ingroup		UnitMath
-	 * @brief		Maximum value
-	 * @details		Returns the larger of its arguments: either x or y, in their common type.
-	 * @param[in]	x	Values among which the function selects a maximum.
-	 * @param[in]	y	Values among which the function selects a maximum.
-	 * @returns		The maximum numeric value of its arguments.
-	 */
-	template<class UnitTypeLhs, class UnitTypeRhs,
-		std::enable_if_t<traits::is_unit_v<UnitTypeLhs> && traits::is_unit_v<UnitTypeRhs> &&
-				traits::is_convertible_unit_v<UnitTypeLhs, UnitTypeRhs>,
-			int> = 0>
-	detail::floating_point_promotion_t<std::common_type_t<UnitTypeLhs, UnitTypeRhs>> fmax(
-		const UnitTypeLhs x, const UnitTypeRhs y) noexcept
-	{
-		using CommonUnit = decltype(units::fmax(x, y));
-		return CommonUnit(std::fmax(CommonUnit(x)(), CommonUnit(y)()));
-	}
-
-	/**
-	 * @ingroup		UnitMath
-	 * @brief		Minimum value
-	 * @details		Returns the smaller of its arguments: either x or y, in their common type.
-	 *				If one of the arguments in a NaN, the other is returned.
-	 * @param[in]	x	Values among which the function selects a minimum.
-	 * @param[in]	y	Values among which the function selects a minimum.
-	 * @returns		The minimum numeric value of its arguments.
-	 */
-	template<class UnitTypeLhs, class UnitTypeRhs,
-		std::enable_if_t<traits::is_unit_v<UnitTypeLhs> && traits::is_unit_v<UnitTypeRhs> &&
-				traits::is_convertible_unit_v<UnitTypeLhs, UnitTypeRhs>,
-			int> = 0>
-	detail::floating_point_promotion_t<std::common_type_t<UnitTypeLhs, UnitTypeRhs>> fmin(
-		const UnitTypeLhs x, const UnitTypeRhs y) noexcept
-	{
-		using CommonUnit = decltype(units::fmin(x, y));
-		return CommonUnit(std::fmin(CommonUnit(x)(), CommonUnit(y)()));
-	}
-
-	//----------------------------------
-	//	OTHER FUNCTIONS
-	//----------------------------------
-
-	/**
-	 * @ingroup		UnitMath
-	 * @brief		Compute absolute value
-	 * @details		Returns the absolute value of x, i.e. |x|.
-	 * @param[in]	x	Value whose absolute value is returned.
-	 * @returns		The absolute value of x.
-	 */
-	template<class UnitType, std::enable_if_t<traits::is_unit_v<UnitType>, int> = 0>
-	detail::floating_point_promotion_t<UnitType> fabs(const UnitType x) noexcept
-	{
-		return detail::floating_point_promotion_t<UnitType>(std::fabs(x()));
-	}
-
-	/**
-	 * @ingroup		UnitMath
-	 * @brief		Compute absolute value
-	 * @details		Returns the absolute value of x, i.e. |x|.
-	 * @param[in]	x	Value whose absolute value is returned.
-	 * @returns		The absolute value of x.
-	 */
-	template<class UnitType, std::enable_if_t<traits::is_unit_v<UnitType>, int> = 0>
-	UnitType abs(const UnitType x) noexcept
-	{
-		return UnitType(std::abs(x()));
-	}
-
-	/**
-	 * @ingroup		UnitMath
-	 * @brief		Multiply-add
-	 * @details		Returns x*y+z. The function computes the result without losing precision in
-	 *				any intermediate result. The resulting unit type is a compound unit of x* y.
-	 * @param[in]	x	Values to be multiplied.
-	 * @param[in]	y	Values to be multiplied.
-	 * @param[in]	z	Value to be added.
-	 * @returns		The result of x*y+z
-	 */
-	template<class UnitTypeLhs, class UnitMultiply, class UnitAdd,
-		std::enable_if_t<traits::is_unit_v<UnitTypeLhs> && traits::is_unit_v<UnitMultiply> &&
-				traits::is_unit_v<UnitAdd> &&
-				traits::is_same_dimension_v<
-					compound_conversion_factor<typename units::traits::unit_traits<UnitTypeLhs>::conversion_factor,
-						typename units::traits::unit_traits<UnitMultiply>::conversion_factor>,
-					typename units::traits::unit_traits<UnitAdd>::conversion_factor>,
-			int> = 0>
-	auto fma(const UnitTypeLhs x, const UnitMultiply y, const UnitAdd z) noexcept
-		-> std::common_type_t<decltype(detail::floating_point_promotion_t<UnitTypeLhs>(x) *
-								  detail::floating_point_promotion_t<UnitMultiply>(y)),
-			UnitAdd>
-	{
-		using CommonUnit = decltype(units::fma(x, y, z));
-		return CommonUnit(std::fma(x(), y(), CommonUnit(z)()));
-	}
-} // end namespace units
-
-//------------------------------
-//	std::hash
-//------------------------------
-
-namespace std
-{
-	template<class ConversionFactor, typename T, class NumericalScale>
-	struct hash<units::unit<ConversionFactor, T, NumericalScale>>
-	{
-		template<typename U = T>
-		constexpr std::size_t operator()(const units::unit<ConversionFactor, T, NumericalScale>& x) const noexcept
-		{
-			if constexpr (std::is_integral_v<U>)
-			{
-				return x.to_linearized();
-			}
-			else
-			{
-				return hash<T>()(x.to_linearized());
-			}
-		}
-	};
-
-	//------------------------------
-	//	std::numeric_limits
-	//------------------------------
-
-	template<class ConversionFactor, typename T, class NumericalScale>
-	class numeric_limits<units::unit<ConversionFactor, T, NumericalScale>> : public std::numeric_limits<T>
-	{
-	};
-} // namespace std
-
-#endif // units_core_h__
-
-// For Emacs
-// Local Variables:
-// Mode: C++
-// c-basic-offset: 2
-// fill-column: 116
-// tab-width: 4
-// End:
+//--------------------------------------------------------------------------------------------------
+//
+//	UnitConversion: A compile-time c++14 unit conversion library with no dependencies
+//
+//--------------------------------------------------------------------------------------------------
+//
+// The MIT License (MIT)
+//
+// Permission is hereby granted, free of charge, to any person obtaining a copy of this software
+// and associated documentation files (the "Software"), to deal in the Software without
+// restriction, including without limitation the rights to use, copy, modify, merge, publish,
+// distribute, sublicense, and/or sell copies of the Software, and to permit persons to whom the
+// Software is furnished to do so, subject to the following conditions:
+//
+// The above copyright notice and this permission notice shall be included in all copies or
+// substantial portions of the Software.
+//
+// THE SOFTWARE IS PROVIDED "AS IS", WITHOUT WARRANTY OF ANY KIND, EXPRESS OR IMPLIED, INCLUDING
+// BUT NOT LIMITED TO THE WARRANTIES OF MERCHANTABILITY, FITNESS FOR A PARTICULAR PURPOSE AND
+// NONINFRINGEMENT. IN NO EVENT SHALL THE AUTHORS OR COPYRIGHT HOLDERS BE LIABLE FOR ANY CLAIM,
+// DAMAGES OR OTHER LIABILITY, WHETHER IN AN ACTION OF CONTRACT, TORT OR OTHERWISE, ARISING
+// FROM, OUT OF OR IN CONNECTION WITH THE SOFTWARE OR THE USE OR OTHER DEALINGS IN THE SOFTWARE.
+//
+//--------------------------------------------------------------------------------------------------
+//
+// Copyright (c) 2016 Nic Holthaus
+//
+//--------------------------------------------------------------------------------------------------
+//
+// ATTRIBUTION:
+// Parts of this work have been adapted from:
+// http://stackoverflow.com/questions/35069778/create-comparison-trait-for-template-classes-whose-parameters-are-in-a-different
+// http://stackoverflow.com/questions/28253399/check-traits-for-all-variadic-template-arguments/28253503
+// http://stackoverflow.com/questions/36321295/rational-approximation-of-square-root-of-stdratio-at-compile-time?noredirect=1#comment60266601_36321295
+// https://github.com/swatanabe/cppnow17-units
+//
+//--------------------------------------------------------------------------------------------------
+//
+/// @file	units/core.h
+/// @brief	`unit`, dimensional analisys, generic cmath functions, traits (not dimension-specific),
+///			and what they're implemented with (`conversion_factor`, unit manipulators, etc.)
+//
+//--------------------------------------------------------------------------------------------------
+
+#pragma once
+
+#ifndef units_core_h__
+#define units_core_h__
+
+#ifndef UNIT_LIB_DEFAULT_TYPE
+#define UNIT_LIB_DEFAULT_TYPE double
+#endif
+
+//--------------------
+//	INCLUDES
+//--------------------
+
+#include <chrono>
+#include <cmath>
+#include <cstddef>
+#include <cstdint>
+#include <functional>
+#include <limits>
+#include <numeric>
+#include <ratio>
+#include <type_traits>
+#include <utility>
+
+#if !defined(UNIT_LIB_DISABLE_IOSTREAM)
+#include <clocale>
+#include <iostream>
+#include <string>
+
+//------------------------------
+//	STRING FORMATTER
+//------------------------------
+
+namespace units
+{
+	namespace detail
+	{
+		template<typename T>
+		std::string to_string(const T& t)
+		{
+			std::string str{std::to_string(t)};
+			int offset{1};
+
+			// remove trailing decimal points for integer value units. Locale aware!
+			struct std::lconv* lc;
+			lc                = std::localeconv();
+			char decimalPoint = *lc->decimal_point;
+			if (str.find_last_not_of('0') == str.find(decimalPoint))
+			{
+				offset = 0;
+			}
+			str.erase(str.find_last_not_of('0') + offset, std::string::npos);
+			return str;
+		}
+	} // namespace detail
+} // namespace units
+#endif // !defined(UNIT_LIB_DISABLE_IOSTREAM)
+
+//------------------------------
+//	FORWARD DECLARATIONS
+//------------------------------
+
+namespace units
+{
+	template<class Unit>
+	struct unit_name;
+	template<class Unit>
+	struct unit_abbreviation;
+
+	template<class Unit>
+	inline constexpr const char* unit_name_v = unit_name<Unit>::value;
+	template<class Unit>
+	inline constexpr const char* unit_abbreviation_v = unit_abbreviation<Unit>::value;
+} // namespace units
+
+//------------------------------
+//	MACROS
+//------------------------------
+
+/**
+ * @def			UNIT_ADD_UNIT_TAGS(namespaceName,nameSingular, namePlural, abbreviation, definition)
+ * @brief		Helper macro for generating the boiler-plate code generating the tags of a new unit.
+ * @details		The macro generates singular, plural, and abbreviated forms
+ *				of the unit definition (e.g. `meter`, `meters`, and `m`), as aliases for the
+ *				unit tag.
+ * @param		namespaceName namespace in which the new units will be encapsulated.
+ * @param		nameSingular singular version of the unit name, e.g. 'meter'
+ * @param		namePlural - plural version of the unit name, e.g. 'meters'
+ * @param		abbreviation - abbreviated unit name, e.g. 'm'
+ * @param		definition - the variadic parameter is used for the definition of the unit
+ *				(e.g. `conversion_factor<std::ratio<1>, units::dimension::length>`)
+ * @note		a variadic template is used for the definition to allow templates with
+ *				commas to be easily expanded. All the variadic 'arguments' should together
+ *				comprise the unit definition.
+ */
+#define UNIT_ADD_UNIT_TAGS(namespaceName, nameSingular, namePlural, abbreviation, /*definition*/...) \
+	inline namespace namespaceName \
+	{ \
+		/** @name ConversionFactor (full names plural) */ /** @{ */ struct nameSingular##_conversion_factor \
+		  : __VA_ARGS__ \
+		{ \
+		}; /** @} */ \
+	} \
+	namespace traits \
+	{ \
+		template<> \
+		struct strong<__VA_ARGS__> \
+		{ \
+			using type = namespaceName::nameSingular##_conversion_factor; \
+		}; \
+	}
+
+/**
+ * @def			UNIT_ADD_UNIT_DEFINITION(namespaceName,nameSingular)
+ * @brief		Macro for generating the boiler-plate code for the unit type definition.
+ * @details		The macro generates the definition of the unit container types, e.g. `meter_t`
+ * @param		namespaceName namespace in which the new units will be encapsulated.
+ * @param		nameSingular singular version of the unit name, e.g. 'meter'
+ */
+#define UNIT_ADD_UNIT_DEFINITION(namespaceName, nameSingular) \
+	inline namespace namespaceName \
+	{ \
+		/** @name Unit Containers */ /** @{ */ UNIT_ADD_SCALED_UNIT_DEFINITION( \
+			nameSingular, ::units::linear_scale, nameSingular##_conversion_factor) /** @} */ \
+	}
+
+/**
+ * @def			UNIT_ADD_SCALED_UNIT_DEFINITION(unitName, scale, definition)
+ * @brief		Macro for generating the boiler-plate code for the scaled unit template definition.
+ * @details		The macro generates the definition of the scaled unit templates as a strong type template alias,
+ *				e.g. `meters`
+ * @param		unitName unit name, e.g. 'meters'
+ * @param		scale the non linear scale template argument of the unit's base
+ * @param		definition - the variadic parameter is used for the definition of the unit
+ *				(e.g. `conversion_factor<std::ratio<1>, units::dimension::length>`)
+ * @note		a variadic template is used for the definition to allow templates with
+ *				commas to be easily expanded. All the variadic 'arguments' should together
+ *				comprise the unit definition.
+ */
+#define UNIT_ADD_SCALED_UNIT_DEFINITION(unitName, scale, /*definition*/...) \
+	template<class Underlying> \
+	class unitName : public ::units::unit<__VA_ARGS__, Underlying, scale> \
+	{ \
+		using _base = ::units::unit<__VA_ARGS__, Underlying, scale>; \
+\
+	public: \
+		constexpr unitName()                = default; \
+		constexpr unitName(const unitName&) = default; \
+		constexpr unitName(unitName&&)      = default; \
+		constexpr unitName& operator=(const unitName&) = default; \
+		constexpr unitName& operator=(unitName&&) = default; \
+\
+		template<class T, class... Args, \
+			::std::enable_if_t<::std::is_constructible_v<_base, T, Args...> && \
+					(sizeof...(Args) != 0 || !::std::is_convertible_v<T, _base>), \
+				int> = 0> \
+		explicit constexpr unitName(T&& val, Args&&... args) noexcept \
+		  : _base(::std::forward<T>(val), ::std::forward<Args>(args)...) \
+		{ \
+		} \
+\
+		template<class T, \
+			::std::enable_if_t<::std::is_constructible_v<_base, T>&& ::std::is_convertible_v<T, _base>, int> = 0> \
+		constexpr unitName(T&& val) noexcept : _base(::std::forward<T>(val)) \
+		{ \
+		} \
+\
+		template<class T, ::std::enable_if_t<::std::is_assignable_v<_base&, T>, int> = 0> \
+		constexpr unitName& operator=(T&& val) noexcept \
+		{ \
+			static_cast<_base&>(*this) = ::std::forward<T>(val); \
+			return *this; \
+		} \
+\
+		template<class Unit = unitName> \
+		constexpr const char* name() const noexcept \
+		{ \
+			return ::units::unit_name_v<Unit>; \
+		} \
+\
+		template<class Unit = unitName> \
+		constexpr const char* abbreviation() const noexcept \
+		{ \
+			return ::units::unit_abbreviation_v<Unit>; \
+		} \
+	}; \
+\
+	using unitName##_t = unitName<UNIT_LIB_DEFAULT_TYPE>; \
+\
+	/* DEDUCTION GUIDES */ \
+	unitName()->unitName<UNIT_LIB_DEFAULT_TYPE>; \
+\
+	template<class Underlying, class... Args, ::std::enable_if_t<::std::is_arithmetic_v<Underlying>, int> = 0> \
+	unitName(const Underlying&, Args&&...)->unitName<Underlying>; \
+\
+	template<class Underlying> \
+	unitName(unitName<Underlying>)->unitName<Underlying>; \
+\
+	template<template<class> class StrongUnit, class Underlying, \
+		::std::enable_if_t<::std::is_arithmetic_v<Underlying>&& ::units::traits::detail::is_strong_unit_alias_v< \
+							   StrongUnit<Underlying>>, \
+			int> = 0> \
+	unitName(StrongUnit<Underlying>)->unitName<Underlying>; \
+\
+	template<class Cf, class Underlying, class Ns> \
+	unitName(unit<Cf, Underlying, Ns>)->unitName<Underlying>; \
+\
+	template<class Rep, class Period, \
+		::std::enable_if_t<::units::detail::is_time_conversion_factor<typename unitName<Rep>::conversion_factor>, \
+			int> = 0> \
+	unitName(::std::chrono::duration<Rep, Period>)->unitName<Rep>;
+
+/**
+ * @def			UNIT_ADD_IO(namespaceName,nameSingular, abbreviation)
+ * @brief		Macro for generating the boiler-plate code needed for I/O for a new unit.
+ * @details		The macro generates the code to insert units into an ostream. It
+ *				prints both the value and abbreviation of the unit when invoked.
+ * @param		namespaceName namespace in which the new units will be encapsulated.
+ * @param		nameSingular singular version of the unit name, e.g. 'meter'
+ * @param		abbrev - abbreviated unit name, e.g. 'm'
+ * @note		When UNIT_LIB_DISABLE_IOSTREAM is defined, the macro does not generate any code
+ */
+#if defined(UNIT_LIB_DISABLE_IOSTREAM)
+#define UNIT_ADD_IO(namespaceName, nameSingular, abbrev)
+#else
+#define UNIT_ADD_IO(namespaceName, nameSingular, abbrev) \
+	inline namespace namespaceName \
+	{ \
+		template<class Underlying> \
+		std::ostream& operator<<(std::ostream& os, const nameSingular<Underlying>& obj) \
+		{ \
+			os << obj() << " " #abbrev; \
+			return os; \
+		} \
+		template<class Underlying> \
+		std::string to_string(const nameSingular<Underlying>& obj) \
+		{ \
+			return units::detail::to_string(obj()) + std::string(" " #abbrev); \
+		} \
+	}
+#endif
+
+/**
+ * @def		UNIT_ADD_NAME(namespaceName,nameSingular,abbreviation)
+ * @brief		Macro for generating constexpr names/abbreviations for units.
+ * @details	The macro generates names for units. E.g. name() of 1_m would be "meter", and
+ *				abbreviation would be "m".
+ * @param		namespaceName namespace in which the new units will be encapsulated. All literal values
+ *				are placed in the `units::literals` namespace.
+ * @param		nameSingular singular version of the unit name, e.g. 'meter'
+ * @param		abbreviation - abbreviated unit name, e.g. 'm'
+ */
+#define UNIT_ADD_NAME(namespaceName, nameSingular, abbrev) \
+	template<class Underlying> \
+	struct unit_name<namespaceName::nameSingular<Underlying>> \
+	{ \
+		static constexpr const char* value = #nameSingular; \
+	}; \
+\
+	template<class Underlying> \
+	struct unit_abbreviation<namespaceName::nameSingular<Underlying>> \
+	{ \
+		static constexpr const char* value = #abbrev; \
+	};
+
+/**
+ * @def			UNIT_ADD_STRONG(namespaceName, nameSingular, scale)
+ * @brief		Macro for generating the boiler-plate code for the strong type trait of the unit.
+ * @details		The macro generates the specialization of the strong type trait of the unit.
+ * @param		globalConversionFactor the unit's conversion factor prefixed with `::`, e.g. `::units::length::meter`
+ * @param		globalUnitName the unit name prefixed with `::`, e.g. `::units::length::meter_t`
+ * @param		scale the `NumericalScale` template template argument of the unit's `unit` base
+ */
+#define UNIT_ADD_STRONG(globalConversionFactor, globalUnitName, scale) \
+	namespace traits \
+	{ \
+		template<class Underlying> \
+		struct strong<::units::unit<globalConversionFactor, Underlying, scale>> \
+		{ \
+			using type = globalUnitName<Underlying>; \
+		}; \
+	}
+
+/**
+ * @def			UNIT_ADD_UNITS_SPECIALIZATIONS(namespaceName, nameSingular)
+ * @brief		Macro for generating specializations of `units`'s templates for units. It should be used from the global
+ * namespace.
+ * @details		See `UNIT_ADD_NAME`, `UNIT_ADD_STRONG`
+ * @param		namespaceName namespace in which the new units will be encapsulated.
+ * @param		nameSingular singular version of the unit name, e.g. 'meter'
+ * @param		abbreviation - abbreviated unit name, e.g. 'm'
+ * @param		scale the `NumericalScale` template template argument of the unit's `unit` base
+ */
+#define UNIT_ADD_UNITS_SPECIALIZATIONS(namespaceName, nameSingular, abbreviation, scale) \
+	namespace units \
+	{ \
+		UNIT_ADD_NAME(namespaceName, nameSingular, abbreviation) \
+		UNIT_ADD_STRONG( \
+			::units::namespaceName::nameSingular##_conversion_factor, ::units::namespaceName::nameSingular, scale) \
+	}
+
+/**
+ * @def			UNIT_ADD_HASH(globalUnitName)
+ * @brief		Macro for generating `std::hash` specializations for units.
+ * @details		The macro generates `std::hash` specializations for units. It should be used from the global namespace.
+ * @param		globalUnitName the unit name prefixed with `::`, e.g. `::units::length::meter_t`
+ */
+#define UNIT_ADD_HASH(globalUnitName) \
+	namespace std \
+	{ \
+		template<class Underlying> \
+		struct hash<globalUnitName<Underlying>> \
+		  : private hash<::units::traits::unit_base_t<globalUnitName<Underlying>>> \
+		{ \
+			constexpr size_t operator()(const globalUnitName<Underlying>& x) const noexcept \
+			{ \
+				return hash<::units::traits::unit_base_t<globalUnitName<Underlying>>>()(x); \
+			} \
+		}; \
+	}
+
+/**
+ * @def			UNIT_ADD_COMMON_TYPE(globalUnitName)
+ * @brief		Macro for generating `std::common_type` specializations for units.
+ * @details		The macro generates `std::common_type` specializations for units.
+ *				It should be used from the global namespace.
+ * @param		globalUnitName the unit name prefixed with `::`, e.g. `::units::length::meter_t`
+ */
+#define UNIT_ADD_COMMON_TYPE(globalUnitName) \
+	namespace std \
+	{ \
+		template<typename Underlying, class ConversionFactor, class T, class NumericalScale> \
+		struct common_type<globalUnitName<Underlying>, ::units::unit<ConversionFactor, T, NumericalScale>> \
+		{ \
+			using type = \
+				::units::traits::strong_t<common_type_t<::units::traits::unit_base_t<globalUnitName<Underlying>>, \
+					::units::unit<ConversionFactor, T, NumericalScale>>>; \
+		}; \
+\
+		template<class ConversionFactor, class T, class NumericalScale, typename Underlying> \
+		struct common_type<::units::unit<ConversionFactor, T, NumericalScale>, globalUnitName<Underlying>> \
+		  : common_type<globalUnitName<Underlying>, ::units::unit<ConversionFactor, T, NumericalScale>> \
+		{ \
+		}; \
+\
+		template<typename Underlying1, typename Underlying2> \
+		struct common_type<globalUnitName<Underlying1>, globalUnitName<Underlying2>> \
+		{ \
+			using type = globalUnitName<common_type_t<Underlying1, Underlying2>>; \
+		}; \
+\
+		template<typename UnderlyingLhs, class StrongUnit> \
+		struct common_type<globalUnitName<UnderlyingLhs>, StrongUnit> \
+		  : common_type<globalUnitName<UnderlyingLhs>, \
+				::units::detail::detected_t<::units::traits::unit_base_t, StrongUnit>> \
+		{ \
+		}; \
+	}
+
+/**
+ * @def			UNIT_ADD_STD_SPECIALIZATIONS(globalUnitName)
+ * @brief		Macro for generating specializations of standard templates for units.
+ *				It should be used from the global namespace.
+ * @details		See `UNIT_ADD_HASH`, `UNIT_ADD_COMMON_TYPE`
+ * @param		globalUnitName the unit name prefixed with `::`, e.g. `::units::length::meter_t`
+ */
+#define UNIT_ADD_STD_SPECIALIZATIONS(globalUnitName) \
+	UNIT_ADD_HASH(globalUnitName) \
+	UNIT_ADD_COMMON_TYPE(globalUnitName)
+
+/**
+ * @def			UNIT_ADD_SPECIALIZATIONS(namespaceName, nameSingular, abbreviation, scale)
+ * @brief		Macro for generating specializations for units.
+ *				It should be used from the global namespace.
+ * @details		See UNIT_ADD_UNITS_SPECIALIZATIONS and UNIT_ADD_STD_HASH_SPECIALIZATIONS.
+ * @param		namespaceName namespace in which the new units will be encapsulated.
+ * @param		nameSingular singular version of the unit name, e.g. 'meter'
+ * @param		abbreviation - abbreviated unit name, e.g. 'm'
+ * @param		scale the non linear scale template argument of the unit's base
+ */
+#define UNIT_ADD_SPECIALIZATIONS(namespaceName, nameSingular, abbreviation, scale) \
+	UNIT_ADD_UNITS_SPECIALIZATIONS(namespaceName, nameSingular, abbreviation, scale) \
+	UNIT_ADD_STD_SPECIALIZATIONS(::units::namespaceName::nameSingular)
+
+/**
+ * @def			UNIT_ADD_LITERALS(namespaceName,nameSingular,abbreviation)
+ * @brief		Macro for generating user-defined literals for units.
+ * @details		The macro generates user-defined literals for units. A literal suffix is created
+ *				using the abbreviation (e.g. `10.0_m`).
+ * @param		namespaceName namespace in which the new units will be encapsulated. All literal values
+ *				are placed in the `units::literals` namespace.
+ * @param		nameSingular singular version of the unit name, e.g. 'meter'
+ * @param		abbreviation - abbreviated unit name, e.g. 'm'
+ * @note		When UNIT_HAS_LITERAL_SUPPORT is not defined, the macro does not generate any code
+ */
+#define UNIT_ADD_LITERALS(namespaceName, nameSingular, abbreviation) \
+	namespace literals \
+	{ \
+		constexpr namespaceName::nameSingular<double> operator""_##abbreviation(long double d) noexcept \
+		{ \
+			return namespaceName::nameSingular<double>(static_cast<double>(d)); \
+		} \
+		constexpr namespaceName::nameSingular<int> operator""_##abbreviation(unsigned long long d) noexcept \
+		{ \
+			return namespaceName::nameSingular<int>(static_cast<int>(d)); \
+		} \
+	}
+
+/**
+ * @def			UNIT_ADD(namespaceName,nameSingular, namePlural, abbreviation, definition)
+ * @brief		Macro for generating the boiler-plate code needed for a new unit.
+ * @details		The macro generates singular, plural, and abbreviated forms
+ *				of the unit definition (e.g. `meter`, `meters`, and `m`), as well as the
+ *				appropriately named unit container (e.g. `meter_t`). A literal suffix is created
+ *				using the abbreviation (e.g. `10.0_m`). It also defines a class-specific
+ *				cout function which prints both the value and abbreviation of the unit when invoked.
+ * @param		namespaceName namespace in which the new units will be encapsulated. All literal values
+ *				are placed in the `units::literals` namespace.
+ * @param		nameSingular singular version of the unit name, e.g. 'meter'
+ * @param		namePlural - plural version of the unit name, e.g. 'meters'
+ * @param		abbreviation - abbreviated unit name, e.g. 'm'
+ * @param		definition - the variadic parameter is used for the definition of the unit
+ *				(e.g. `conversion_factor<std::ratio<1>, units::dimension::length>`)
+ * @note		a variadic template is used for the definition to allow templates with
+ *				commas to be easily expanded. All the variadic 'arguments' should together
+ *				comprise the unit definition.
+ */
+#define UNIT_ADD(namespaceName, nameSingular, namePlural, abbreviation, /*definition*/...) \
+	UNIT_ADD_UNIT_TAGS(namespaceName, nameSingular, namePlural, abbreviation, __VA_ARGS__) \
+	UNIT_ADD_UNIT_DEFINITION(namespaceName, nameSingular) \
+	UNIT_ADD_IO(namespaceName, nameSingular, abbreviation) \
+	UNIT_ADD_LITERALS(namespaceName, nameSingular, abbreviation) \
+	} \
+	UNIT_ADD_SPECIALIZATIONS(namespaceName, nameSingular, abbreviation, ::units::linear_scale) \
+	namespace units \
+	{
+/**
+ * @def			UNIT_ADD_DECIBEL(namespaceName, nameSingular, abbreviation)
+ * @brief		Macro to create decibel container and literals for an existing unit type.
+ * @details		This macro generates the decibel unit container, cout overload, and literal definitions.
+ * @param		namespaceName namespace in which the new units will be encapsulated. All literal values
+ *				are placed in the `units::literals` namespace.
+ * @param		nameSingular singular version of the dimension name, e.g. 'watt'
+ * @param		abbreviation - abbreviated decibel unit name, e.g. 'dBW'
+ */
+#define UNIT_ADD_DECIBEL(namespaceName, nameSingular, abbreviation) \
+	inline namespace namespaceName \
+	{ \
+		/** @name Unit Containers */ /** @{ */ UNIT_ADD_SCALED_UNIT_DEFINITION( \
+			abbreviation, ::units::decibel_scale, nameSingular##_conversion_factor) /** @} */ \
+	} \
+	UNIT_ADD_IO(namespaceName, abbreviation, abbreviation) \
+	UNIT_ADD_LITERALS(namespaceName, abbreviation, abbreviation) \
+	UNIT_ADD_STRONG(::units::namespaceName::nameSingular##_conversion_factor, ::units::namespaceName::abbreviation, \
+		::units::decibel_scale) \
+	} \
+	UNIT_ADD_STD_SPECIALIZATIONS(::units::namespaceName::abbreviation) \
+	namespace units \
+	{
+/**
+ * @def			UNIT_ADD_DIMENSION_TRAIT(unitdimension)
+ * @brief		Macro to create the `is_dimension_unit` type trait.
+ * @details		This trait allows users to test whether a given type matches
+ *				an intended dimension. This macro comprises all the boiler-plate
+ *				code necessary to do so.
+ * @param		unitdimension The name of the dimension of unit, e.g. length or mass.
+ */
+
+#define UNIT_ADD_DIMENSION_TRAIT(unitdimension) \
+	/** @ingroup	TypeTraits*/ \
+	/** @brief		`UnaryTypeTrait` for querying whether `T` represents a unit of unitdimension*/ \
+	/** @details	The base characteristic is a specialization of the template `std::bool_constant`. \
+	 *				Use `is_ ## unitdimension ## _unit_v<T>` to test the unit represents a unitdimension quantity.*/ \
+	/** @tparam		T	type to test*/ \
+	namespace traits \
+	{ \
+		template<typename T> \
+		struct is_##unitdimension##_unit \
+		  : ::units::detail::has_dimension_of<std::remove_const_t<T>, units::dimension::unitdimension> \
+		{ \
+		}; \
+		template<typename T> \
+		inline constexpr bool is_##unitdimension##_unit_v = is_##unitdimension##_unit<T>::value; \
+	}
+
+/**
+ * @def			UNIT_ADD_WITH_METRIC_PREFIXES(nameSingular, namePlural, abbreviation, definition)
+ * @brief		Macro for generating the boiler-plate code needed for a new unit, including its metric
+ *				prefixes from femto to peta.
+ * @details		See UNIT_ADD. In addition to generating the unit definition and containers '(e.g. `meters` and
+ *				'meter_t', it also creates corresponding units with metric suffixes such as `millimeters`, and
+ *				`millimeter_t`), as well as the literal suffixes (e.g. `10.0_mm`).
+ * @param		namespaceName namespace in which the new units will be encapsulated. All literal values
+ *				are placed in the `units::literals` namespace.
+ * @param		nameSingular singular version of the unit name, e.g. 'meter'
+ * @param		namePlural - plural version of the unit name, e.g. 'meters'
+ * @param		abbreviation - abbreviated unit name, e.g. 'm'
+ * @param		definition - the variadic parameter is used for the definition of the unit
+ *				(e.g. `conversion_factor<std::ratio<1>, units::dimension::length>`)
+ * @note		a variadic template is used for the definition to allow templates with
+ *				commas to be easily expanded. All the variadic 'arguments' should together
+ *				comprise the unit definition.
+ */
+#define UNIT_ADD_WITH_METRIC_PREFIXES(namespaceName, nameSingular, namePlural, abbreviation, /*definition*/...) \
+	UNIT_ADD(namespaceName, nameSingular, namePlural, abbreviation, __VA_ARGS__) \
+	UNIT_ADD(namespaceName, femto##nameSingular, femto##namePlural, f##abbreviation, femto<nameSingular<int>>) \
+	UNIT_ADD(namespaceName, pico##nameSingular, pico##namePlural, p##abbreviation, pico<nameSingular<int>>) \
+	UNIT_ADD(namespaceName, nano##nameSingular, nano##namePlural, n##abbreviation, nano<nameSingular<int>>) \
+	UNIT_ADD(namespaceName, micro##nameSingular, micro##namePlural, u##abbreviation, micro<nameSingular<int>>) \
+	UNIT_ADD(namespaceName, milli##nameSingular, milli##namePlural, m##abbreviation, milli<nameSingular<int>>) \
+	UNIT_ADD(namespaceName, centi##nameSingular, centi##namePlural, c##abbreviation, centi<nameSingular<int>>) \
+	UNIT_ADD(namespaceName, deci##nameSingular, deci##namePlural, d##abbreviation, deci<nameSingular<int>>) \
+	UNIT_ADD(namespaceName, deca##nameSingular, deca##namePlural, da##abbreviation, deca<nameSingular<int>>) \
+	UNIT_ADD(namespaceName, hecto##nameSingular, hecto##namePlural, h##abbreviation, hecto<nameSingular<int>>) \
+	UNIT_ADD(namespaceName, kilo##nameSingular, kilo##namePlural, k##abbreviation, kilo<nameSingular<int>>) \
+	UNIT_ADD(namespaceName, mega##nameSingular, mega##namePlural, M##abbreviation, mega<nameSingular<int>>) \
+	UNIT_ADD(namespaceName, giga##nameSingular, giga##namePlural, G##abbreviation, giga<nameSingular<int>>) \
+	UNIT_ADD(namespaceName, tera##nameSingular, tera##namePlural, T##abbreviation, tera<nameSingular<int>>) \
+	UNIT_ADD(namespaceName, peta##nameSingular, peta##namePlural, P##abbreviation, peta<nameSingular<int>>)
+
+/**
+ * @def		UNIT_ADD_WITH_METRIC_AND_BINARY_PREFIXES(nameSingular, namePlural, abbreviation, definition)
+ * @brief		Macro for generating the boiler-plate code needed for a new unit, including its metric
+ *				prefixes from femto to peta, and binary prefixes from kibi to exbi.
+ * @details	See UNIT_ADD. In addition to generating the unit definition and containers '(e.g. `bytes` and 'byte_t',
+ *				it also creates corresponding units with metric suffixes such as `millimeters`, and `millimeter_t`), as
+ *				well as the literal suffixes (e.g. `10.0_B`).
+ * @param		namespaceName namespace in which the new units will be encapsulated. All literal values
+ *				are placed in the `units::literals` namespace.
+ * @param		nameSingular singular version of the unit name, e.g. 'byte'
+ * @param		namePlural - plural version of the unit name, e.g. 'bytes'
+ * @param		abbreviation - abbreviated unit name, e.g. 'B'
+ * @param		definition - the variadic parameter is used for the definition of the unit
+ *				(e.g. `conversion_factor<std::ratio<1>, units::dimension::data>`)
+ * @note		a variadic template is used for the definition to allow templates with
+ *				commas to be easily expanded. All the variadic 'arguments' should together
+ *				comprise the unit definition.
+ */
+#define UNIT_ADD_WITH_METRIC_AND_BINARY_PREFIXES( \
+	namespaceName, nameSingular, namePlural, abbreviation, /*definition*/...) \
+	UNIT_ADD_WITH_METRIC_PREFIXES(namespaceName, nameSingular, namePlural, abbreviation, __VA_ARGS__) \
+	UNIT_ADD(namespaceName, kibi##nameSingular, kibi##namePlural, Ki##abbreviation, kibi<nameSingular<int>>) \
+	UNIT_ADD(namespaceName, mebi##nameSingular, mebi##namePlural, Mi##abbreviation, mebi<nameSingular<int>>) \
+	UNIT_ADD(namespaceName, gibi##nameSingular, gibi##namePlural, Gi##abbreviation, gibi<nameSingular<int>>) \
+	UNIT_ADD(namespaceName, tebi##nameSingular, tebi##namePlural, Ti##abbreviation, tebi<nameSingular<int>>) \
+	UNIT_ADD(namespaceName, pebi##nameSingular, pebi##namePlural, Pi##abbreviation, pebi<nameSingular<int>>) \
+	UNIT_ADD(namespaceName, exbi##nameSingular, exbi##namePlural, Ei##abbreviation, exbi<nameSingular<int>>)
+
+//--------------------
+//	UNITS NAMESPACE
+//--------------------
+
+/**
+ * @namespace units
+ * @brief Unit Conversion Library namespace
+ */
+namespace units
+{
+	//----------------------------------
+	//	DOXYGEN
+	//----------------------------------
+
+	/**
+	 * @defgroup	UnitTypes Unit Types
+	 * @brief		Defines a series of classes which contain dimensioned values. Unit types
+	 *				store a value, and support various arithmetic operations.
+	 */
+
+	/**
+	 * @defgroup	ConversionFactors Conversion Factors
+	 * @brief		Defines a series of classes which represent compile-time conversion factor between units.
+	 *				These types are tags used by the conversion function, to create compound units,
+	 *				or to create `unit` types.
+	 */
+
+	/**
+	 * @defgroup	UnitManipulators Unit Manipulators
+	 * @brief		Defines a series of classes used to manipulate unit types, such as `inverse<>`, `squared<>`, and
+	 *				metric prefixes. Unit manipulators can be chained together, e.g.
+	 *				`inverse<squared<pico<time::seconds>>>` to represent picoseconds^-2.
+	 */
+
+	/**
+	 * @defgroup	UnitMath Unit Math
+	 * @brief		Defines a collection of unit-enabled, strongly-typed versions of `<cmath>` functions.
+	 * @details		Includes most c++11 extensions.
+	 */
+
+	/**
+	 * @defgroup	Conversion Explicit Conversion
+	 * @brief		Functions used to convert values of one logical type to another.
+	 */
+
+	/**
+	 * @defgroup	TypeTraits Type Traits
+	 * @brief		Defines a series of classes to obtain unit type information at compile-time.
+	 */
+
+	/**
+	 * @defgroup	STDTypeTraits Standard Type Traits Specializations
+	 * @brief		Specialization of `std::common_type` for unit types.
+	 */
+
+	//------------------------------
+	//	FORWARD DECLARATIONS
+	//------------------------------
+
+	/** @cond */ // DOXYGEN IGNORE
+	namespace detail
+	{
+		inline constexpr UNIT_LIB_DEFAULT_TYPE PI_VAL = 3.14159265358979323846264338327950288419716939937510;
+	}
+	/** @endcond */ // END DOXYGEN IGNORE
+
+	//------------------------------
+	//	DETECTION IDIOM
+	//------------------------------
+
+	/** @cond */ // DOXYGEN IGNORE
+	namespace detail
+	{
+		/**
+		 * @brief		Detection idiom implementation.
+		 * @details		Simplifies the implementation of traits and other metaprogramming use-cases.
+		 *				The result is shorter and more expressive code.
+		 * @sa			https://wg21.link/N4502, http://wg21.link/N4758#meta.detect
+		 */
+		template<class Default, class AlwaysVoid, template<class...> class Op, class... Args>
+		struct detector
+		{
+			using value_t = std::false_type;
+			using type    = Default;
+		};
+
+		template<class Default, template<class...> class Op, class... Args>
+		struct detector<Default, std::void_t<Op<Args...>>, Op, Args...>
+		{
+			using value_t = std::true_type;
+			using type    = Op<Args...>;
+		};
+
+		struct nonesuch
+		{
+			nonesuch()                = delete;
+			~nonesuch()               = delete;
+			nonesuch(const nonesuch&) = delete;
+			void operator=(const nonesuch&) = delete;
+		};
+
+		template<template<class...> class Op, class... Args>
+		using is_detected = typename detector<nonesuch, void, Op, Args...>::value_t;
+
+		template<template<class...> class Op, class... Args>
+		inline constexpr bool is_detected_v = is_detected<Op, Args...>::value;
+
+		template<template<class...> class Op, class... Args>
+		using detected_t = typename detector<nonesuch, void, Op, Args...>::type;
+
+		template<class Default, template<class...> class Op, class... Args>
+		using detected_or = detector<Default, void, Op, Args...>;
+
+		template<class Default, template<class...> class Op, class... Args>
+		using detected_or_t = typename detected_or<Default, Op, Args...>::type;
+
+		template<class Expected, template<class...> class Op, class... Args>
+		using is_detected_exact = std::is_same<Expected, detected_t<Op, Args...>>;
+
+		template<class Expected, template<class...> class Op, class... Args>
+		inline constexpr bool is_detected_exact_v = is_detected_exact<Expected, Op, Args...>::value;
+
+		template<class To, template<class...> class Op, class... Args>
+		using is_detected_convertible = std::is_convertible<detected_t<Op, Args...>, To>;
+
+		template<class To, template<class...> class Op, class... Args>
+		inline constexpr bool is_detected_convertible_v = is_detected_convertible<To, Op, Args...>::value;
+	}               // namespace detail
+	/** @endcond */ // END DOXYGEN IGNORE
+
+	//------------------------------
+	//	RATIO TRAITS
+	//------------------------------
+
+	/**
+	 * @ingroup TypeTraits
+	 * @{
+	 */
+
+	namespace traits
+	{
+		/** @cond */ // DOXYGEN IGNORE
+		namespace detail
+		{
+			template<class T>
+			struct is_ratio_impl : std::false_type
+			{
+			};
+
+			template<std::intmax_t N, std::intmax_t D>
+			struct is_ratio_impl<std::ratio<N, D>> : std::true_type
+			{
+			};
+		}               // namespace detail
+		/** @endcond */ // END DOXYGEN IGNORE
+
+		/**
+		 * @brief		`UnaryTypeTrait` for querying whether `T` represents a specialization of `std::ratio`.
+		 * @details		The base characteristic is a specialization of the template `std::bool_constant`.
+		 *				Use `is_ratio_v<T>` to test whether `T` is a specialization of `std::ratio`.
+		 */
+		template<class T>
+		using is_ratio = detail::is_ratio_impl<T>;
+
+		template<class T>
+		inline constexpr bool is_ratio_v = is_ratio<T>::value;
+	} // namespace traits
+
+	//------------------------------
+	//	CONVERSION FACTOR TRAITS
+	//------------------------------
+
+	/**
+	 * @brief namespace representing type traits which can access the properties of types provided by the units library.
+	 */
+	namespace traits
+	{
+#ifdef FOR_DOXYGEN_PURPOSES_ONLY
+		/**
+		 * @ingroup		TypeTraits
+		 * @brief		Traits class defining the properties of units.
+		 * @details		The units library determines certain properties of the units passed to
+		 *				them and what they represent by using the members of the corresponding
+		 *				conversion_factor_traits instantiation.
+		 */
+		template<class T>
+		struct conversion_factor_traits
+		{
+			typedef typename T::dimension_type
+				dimension_type; ///< Unit type that the unit was derived from. May be a `dimension` or another
+								///< `conversion_factor`. Use the `dimension_of_t` trait to find the SI dimension type.
+								///< This will be `void` if type `T` is not a unit.
+			typedef typename T::conversion_ratio
+				conversion_ratio; ///< `std::ratio` representing the conversion factor to the `dimension_type`. This
+								  ///< will be `void` if type `T` is not a unit.
+			typedef typename T::pi_exponent_ratio
+				pi_exponent_ratio; ///< `std::ratio` representing the exponent of pi to be used in the conversion. This
+								   ///< will be `void` if type `T` is not a unit.
+			typedef typename T::translation_ratio
+				translation_ratio; ///< `std::ratio` representing a datum translation to the dimension (i.e. degrees C
+								   ///< to degrees F conversion). This will be `void` if type `T` is not a unit.
+		};
+#endif
+		/** @cond */ // DOXYGEN IGNORE
+		/**
+		 * @brief		unit traits implementation for classes which are not units.
+		 */
+		template<class T, typename = void>
+		struct conversion_factor_traits
+		{
+			using dimension_type    = void;
+			using conversion_ratio  = void;
+			using pi_exponent_ratio = void;
+			using translation_ratio = void;
+		};
+
+		template<class T>
+		struct conversion_factor_traits<T,
+			std::void_t<typename T::dimension_type, typename T::conversion_ratio, typename T::pi_exponent_ratio,
+				typename T::translation_ratio>>
+		{
+			using dimension_type =
+				typename T::dimension_type; ///< Unit type that the unit was derived from. May be a `dimension` or
+											///< another `conversion_factor`. Use the `dimension_of_t` trait to find the
+											///< SI dimension type. This will be `void` if type `T` is not a unit.
+			using conversion_ratio =
+				typename T::conversion_ratio; ///< `std::ratio` representing the conversion factor to the
+											  ///< `dimension_type`. This will be `void` if type `T` is not a unit.
+			using pi_exponent_ratio =
+				typename T::pi_exponent_ratio; ///< `std::ratio` representing the exponent of pi to be used in the
+											   ///< conversion. This will be `void` if type `T` is not a unit.
+			using translation_ratio =
+				typename T::translation_ratio; ///< `std::ratio` representing a datum translation to the dimension (i.e.
+											   ///< degrees C to degrees F conversion). This will be `void` if type `T`
+											   ///< is not a unit.
+		};
+		/** @endcond */ // END DOXYGEN IGNORE
+	}                   // namespace traits
+
+	/** @cond */ // DOXYGEN IGNORE
+	namespace detail
+	{
+		/**
+		 * @brief		helper type to identify conversion factors.
+		 * @details		A non-templated base class for `conversion_factor` which enables compile-time testing.
+		 */
+		struct _conversion_factor
+		{
+		};
+	} // namespace detail
+
+	/** @endcond */ // END DOXYGEN IGNORE
+
+	namespace traits
+	{
+		/**
+		 * @ingroup		TypeTraits
+		 * @brief		`UnaryTypeTrait` for querying whether `T` represents a conversion factor.
+		 * @details		The base characteristic is a specialization of the template `std::bool_constant`.
++		 *				Use `is_conversion_factor_v<T>` to test whether `T` represents a conversion factor.
+		 */
+		template<class T>
+		using is_conversion_factor = typename std::is_base_of<units::detail::_conversion_factor, T>::type;
+
+		template<class T>
+		inline constexpr bool is_conversion_factor_v = is_conversion_factor<T>::value;
+
+		// forward declaration
+		template<class T>
+		struct is_unit;
+
+		/**
+		 * @ingroup			TypeTraits
+		 * @brief			SFINAE-able trait that maps a `unit` or `conversion_factor` to its strengthened type.
+		 * @details			If `T` is a cv-unqualified `unit` or `conversion_factor`, the member `type` alias names the
+		 *					strong type alias of `T`, if any, and `T` otherwise. Otherwise, there is no `type` member.
+		 *					This may be specialized only if `T` depends on a program-defined type.
+		 */
+		template<class T>
+		struct strong
+		  : std::enable_if<(is_conversion_factor_v<T> || is_unit<T>::value) && std::is_same_v<T, std::remove_cv_t<T>>,
+				T>
+		{
+		};
+
+		template<class T>
+		using strong_t = typename strong<T>::type;
+	} // namespace traits
+
+	/** @} */ // end of TypeTraits
+
+	//------------------------------
+	//	DIMENSIONS
+	//------------------------------
+	// see: https://github.com/swatanabe/cppnow17-units
+	// license for this code: https://github.com/swatanabe/cppnow17-units/blob/master/LICENSE_1_0.txt
+	//------------------------------
+
+	template<class D, class E>
+	struct dim
+	{
+		using dimension = D;
+		using exponent  = E;
+	};
+
+	template<class... D>
+	struct dimension_t;
+
+	template<>
+	struct dimension_t<>
+	{
+		static const constexpr bool empty = true;
+	};
+
+	template<class D0, class... D>
+	struct dimension_t<D0, D...>
+	{
+		static const constexpr bool empty = false;
+		using front                       = D0;
+		using pop_front                   = dimension_t<D...>;
+	};
+
+	template<class T, class U>
+	using combine_dims = dim<typename T::dimension, std::ratio_add<typename T::exponent, typename U::exponent>>;
+
+	template<int Test>
+	struct merge_dimensions_impl;
+
+	constexpr int const_strcmp(const char* lhs, const char* rhs)
+	{
+		return (*lhs && *rhs) ? (*lhs == *rhs ? const_strcmp(lhs + 1, rhs + 1) : (*lhs < *rhs ? -1 : 1))
+							  : ((!*lhs && !*rhs) ? 0 : (!*lhs ? -1 : 1));
+	}
+
+	template<bool HasT, bool HasU>
+	struct merge_dimensions_recurse_impl;
+
+	template<>
+	struct merge_dimensions_recurse_impl<true, true>
+	{
+		template<class T, class U, class... R>
+		using apply = typename merge_dimensions_impl<const_strcmp(
+			T::front::dimension::name, U::front::dimension::name)>::template apply<T, U, R...>;
+	};
+
+	template<class T, class U>
+	struct append;
+
+	template<class... T, class... U>
+	struct append<dimension_t<T...>, dimension_t<U...>>
+	{
+		using type = dimension_t<T..., U...>;
+	};
+
+	template<>
+	struct merge_dimensions_recurse_impl<true, false>
+	{
+		template<class T, class U, class... R>
+		using apply = typename append<dimension_t<R...>, T>::type;
+	};
+
+	template<>
+	struct merge_dimensions_recurse_impl<false, true>
+	{
+		template<class T, class U, class... R>
+		using apply = typename append<dimension_t<R...>, U>::type;
+	};
+
+	template<>
+	struct merge_dimensions_recurse_impl<false, false>
+	{
+		template<class T, class U, class... R>
+		using apply = dimension_t<R...>;
+	};
+
+	template<class T, class U, class... R>
+	using merge_dimensions_recurse =
+		typename merge_dimensions_recurse_impl<!T::empty, !U::empty>::template apply<T, U, R...>;
+
+	template<>
+	struct merge_dimensions_impl<1>
+	{
+		template<class T, class U, class... R>
+		using apply = merge_dimensions_recurse<T, typename U::pop_front, R..., typename U::front>;
+	};
+
+	template<>
+	struct merge_dimensions_impl<-1>
+	{
+		template<class T, class U, class... R>
+		using apply = merge_dimensions_recurse<typename T::pop_front, U, R..., typename T::front>;
+	};
+
+	template<bool Cancels>
+	struct merge_dimensions_combine_impl;
+
+	template<>
+	struct merge_dimensions_combine_impl<true>
+	{
+		template<class T, class U, class X, class... R>
+		using apply = merge_dimensions_recurse<T, U, R...>;
+	};
+
+	template<>
+	struct merge_dimensions_combine_impl<false>
+	{
+		template<class T, class U, class X, class... R>
+		using apply = merge_dimensions_recurse<T, U, R..., X>;
+	};
+
+	template<>
+	struct merge_dimensions_impl<0>
+	{
+		template<class T, class U, class... R>
+		using apply = typename merge_dimensions_combine_impl<
+			std::ratio_add<typename T::front::exponent, typename U::front::exponent>::num ==
+			0>::template apply<typename T::pop_front, typename U::pop_front,
+			dim<typename T::front::dimension, std::ratio_add<typename T::front::exponent, typename U::front::exponent>>,
+			R...>;
+	};
+
+	template<class T, class U>
+	using merge_dimensions = merge_dimensions_recurse<T, U>;
+
+	template<class T, class E>
+	struct dimension_pow_impl;
+
+	template<class... T, class... E, class R>
+	struct dimension_pow_impl<dimension_t<dim<T, E>...>, R>
+	{
+		using type = dimension_t<dim<T, std::ratio_multiply<E, R>>...>;
+	};
+
+	template<class T, class E>
+	using dimension_pow = typename dimension_pow_impl<T, E>::type;
+
+	template<class T, class E>
+	using dimension_root = dimension_pow<T, std::ratio_divide<std::ratio<1>, E>>;
+
+	template<class T, class U>
+	using dimension_multiply = merge_dimensions<T, U>;
+
+	template<class T, class U>
+	using dimension_divide = merge_dimensions<T, dimension_pow<U, std::ratio<-1>>>;
+
+	template<class T0 = void, class N0 = std::ratio<1>, class... Rest>
+	struct make_dimension_list
+	{
+		using type = dimension_multiply<dimension_t<dim<T0, N0>>, typename make_dimension_list<Rest...>::type>;
+	};
+
+	template<class... T, class N0, class... Rest>
+	struct make_dimension_list<dimension_t<T...>, N0, Rest...>
+	{
+		using type =
+			dimension_multiply<dimension_pow<dimension_t<T...>, N0>, typename make_dimension_list<Rest...>::type>;
+	};
+
+	template<>
+	struct make_dimension_list<>
+	{
+		using type = dimension_t<>;
+	};
+
+	template<class... T>
+	using make_dimension = typename make_dimension_list<T...>::type;
+
+	//------------------------------
+	//	UNIT DIMENSIONS
+	//------------------------------
+
+	/**
+	 * @brief		namespace representing the implemented base and derived unit types. These will not generally be
+	 *				needed by library users.
+	 * @sa			dimension for the definition of the dimension parameters.
+	 */
+	namespace dimension
+	{
+		// DIMENSION TAGS
+		struct length_tag
+		{
+			static constexpr const char* const name         = "length";
+			static constexpr const char* const abbreviation = "m";
+		};
+
+		struct mass_tag
+		{
+			static constexpr const char* const name         = "mass";
+			static constexpr const char* const abbreviation = "kg";
+		};
+
+		struct time_tag
+		{
+			static constexpr const char* const name         = "time";
+			static constexpr const char* const abbreviation = "s";
+		};
+
+		struct current_tag
+		{
+			static constexpr const char* const name         = "current";
+			static constexpr const char* const abbreviation = "A";
+		};
+
+		struct temperature_tag
+		{
+			static constexpr const char* const name         = "temperature";
+			static constexpr const char* const abbreviation = "K";
+		};
+
+		struct substance_tag
+		{
+			static constexpr const char* const name         = "amount of substance";
+			static constexpr const char* const abbreviation = "mol";
+		};
+
+		struct luminous_intensity_tag
+		{
+			static constexpr const char* const name         = "luminous intensity";
+			static constexpr const char* const abbreviation = "cd";
+		};
+
+		struct angle_tag
+		{
+			static constexpr const char* const name         = "angle";
+			static constexpr const char* const abbreviation = "rad";
+		};
+
+		struct data_tag
+		{
+			static constexpr const char* const name         = "data";
+			static constexpr const char* const abbreviation = "byte";
+		};
+
+		// SI BASE UNITS
+		using length             = make_dimension<length_tag>;
+		using mass               = make_dimension<mass_tag>;
+		using time               = make_dimension<time_tag>;
+		using current            = make_dimension<current_tag>;
+		using temperature        = make_dimension<temperature_tag>;
+		using substance          = make_dimension<substance_tag>;
+		using luminous_intensity = make_dimension<luminous_intensity_tag>;
+
+		// dimensionless (DIMENSIONLESS) TYPES
+		using dimensionless = dimension_t<>;             ///< Represents a quantity with no dimension.
+		using angle         = make_dimension<angle_tag>; ///< Represents a quantity of angle
+
+		// SI DERIVED UNIT TYPES
+		using solid_angle      = dimension_pow<angle, std::ratio<2>>;  ///< Represents an SI derived unit of solid angle
+		using frequency        = make_dimension<time, std::ratio<-1>>; ///< Represents an SI derived unit of frequency
+		using velocity         = dimension_divide<length, time>;       ///< Represents an SI derived unit of velocity
+		using angular_velocity = dimension_divide<angle, time>; ///< Represents an SI derived unit of angular velocity
+		using acceleration     = dimension_divide<velocity, time>; ///< Represents an SI derived unit of acceleration
+		using force            = dimension_multiply<mass, acceleration>; ///< Represents an SI derived unit of force
+		using area             = dimension_pow<length, std::ratio<2>>;   ///< Represents an SI derived unit of area
+		using pressure         = dimension_divide<force, area>;          ///< Represents an SI derived unit of pressure
+		using charge           = dimension_multiply<time, current>;      ///< Represents an SI derived unit of charge
+		using energy           = dimension_multiply<force, length>;      ///< Represents an SI derived unit of energy
+		using power            = dimension_divide<energy, time>;         ///< Represents an SI derived unit of power
+		using voltage          = dimension_divide<power, current>;       ///< Represents an SI derived unit of voltage
+		using capacitance      = dimension_divide<charge, voltage>;  ///< Represents an SI derived unit of capacitance
+		using impedance        = dimension_divide<voltage, current>; ///< Represents an SI derived unit of impedance
+		using conductance      = dimension_divide<current, voltage>; ///< Represents an SI derived unit of conductance
+		using magnetic_flux    = dimension_divide<energy, current>;  ///< Represents an SI derived unit of magnetic flux
+		using magnetic_field_strength = make_dimension<mass, std::ratio<1>, time, std::ratio<-2>, current,
+			std::ratio<-1>>; ///< Represents an SI derived unit of magnetic field strength
+		using inductance = dimension_multiply<impedance, time>; ///< Represents an SI derived unit of inductance
+		using luminous_flux =
+			dimension_multiply<solid_angle, luminous_intensity>; ///< Represents an SI derived unit of luminous flux
+		using illuminance             = make_dimension<luminous_flux, std::ratio<1>, length,
+            std::ratio<-2>>; ///< Represents an SI derived unit of illuminance
+		using radioactivity           = make_dimension<length, std::ratio<2>, time,
+            std::ratio<-2>>; ///< Represents an SI derived unit of radioactivity
+		using substance_mass          = dimension_divide<mass, substance>;
+		using substance_concentration = dimension_divide<substance, mass>;
+
+		// OTHER UNIT TYPES
+		using torque             = dimension_multiply<force, length>;      ///< Represents an SI derived unit of torque
+		using volume             = dimension_pow<length, std::ratio<3>>;   ///< Represents an SI derived unit of volume
+		using density            = dimension_divide<mass, volume>;         ///< Represents an SI derived unit of density
+		using concentration      = make_dimension<volume, std::ratio<-1>>; ///< Represents a unit of concentration
+		using data               = make_dimension<data_tag>;               ///< Represents a unit of data size
+		using data_transfer_rate = dimension_divide<data, time>;           ///< Represents a unit of data transfer rate
+	}                                                                      // namespace dimension
+
+	//------------------------------
+	//	CONVERSION FACTOR CLASSES
+	//------------------------------
+
+	/** @cond */ // DOXYGEN IGNORE
+	/**
+	 * @brief		unit type template specialization for units derived from dimensions.
+	 */
+	template<class, class, class, class>
+	struct conversion_factor;
+	template<class Conversion, class... Exponents, class PiExponent, class Translation>
+	struct conversion_factor<Conversion, dimension_t<Exponents...>, PiExponent, Translation>
+	  : units::detail::_conversion_factor
+	{
+		static_assert(traits::is_ratio_v<Conversion>,
+			"Template parameter `Conversion` must be a `std::ratio` representing the conversion factor to "
+			"`Dimension`.");
+		static_assert(traits::is_ratio_v<PiExponent>,
+			"Template parameter `PiExponent` must be a `std::ratio` representing the exponents of Pi the unit has.");
+		static_assert(traits::is_ratio_v<Translation>,
+			"Template parameter `Translation` must be a `std::ratio` representing an additive translation required by "
+			"the unit conversion.");
+
+		using dimension_type    = dimension_t<Exponents...>;
+		using conversion_ratio  = Conversion;
+		using translation_ratio = Translation;
+		using pi_exponent_ratio = PiExponent;
+	};
+	/** @endcond */ // END DOXYGEN IGNORE
+
+	/** @cond */ // DOXYGEN IGNORE
+	namespace detail
+	{
+		template<typename C, typename U, typename P, typename T>
+		conversion_factor<C, U, P, T> conversion_factor_base_t_impl(conversion_factor<C, U, P, T>*);
+
+		template<typename T>
+		using conversion_factor_base_t = decltype(conversion_factor_base_t_impl(std::declval<T*>()));
+
+		/**
+		 * @brief		dimension_of_t trait implementation
+		 * @details		recursively seeks dimension type of a conversion factor.
+		 *				Since their `dimension_type` typedef may be another conversion factor,
+		 *				it may not represent a dimension type.
+		 */
+		template<class ConversionFactor>
+		struct dimension_of_impl : dimension_of_impl<conversion_factor_base_t<ConversionFactor>>
+		{
+		};
+
+		template<class Conversion, class BaseUnit, class PiExponent, class Translation>
+		struct dimension_of_impl<conversion_factor<Conversion, BaseUnit, PiExponent, Translation>>
+		  : dimension_of_impl<BaseUnit>
+		{
+		};
+
+		template<class... Exponents>
+		struct dimension_of_impl<dimension_t<Exponents...>>
+		{
+			using type = dimension_t<Exponents...>;
+		};
+
+		template<>
+		struct dimension_of_impl<void>
+		{
+			using type = void;
+		};
+	}               // namespace detail
+	/** @endcond */ // END DOXYGEN IGNORE
+
+	namespace traits
+	{
+		/**
+		 * @brief		Names the `dimension_t` of a `conversion_factor`.
+		 * @details		Since `conversion_factor`s nest,
+		 *				their `dimension_type` typedef will not always be a `dimension_t` (or unit dimension).
+		 */
+		template<class U>
+		using dimension_of_t = typename units::detail::dimension_of_impl<U>::type;
+
+		/** @cond */ // DOXYGEN IGNORE
+		template<class T>
+		struct unit_base;
+	} // namespace traits
+
+	template<class ConversionFactor, typename T, class NumericalScale>
+	class unit;
+
+	namespace detail
+	{
+		enum class type
+		{
+			none,
+			conversion_factor,
+			unit
+		};
+
+		template<typename T, class Dim, type = type::none>
+		struct has_dimension_of_impl : std::false_type
+		{
+		};
+
+		template<typename T, class Dim>
+		using has_dimension_of = typename has_dimension_of_impl<T, Dim,
+			(traits::is_conversion_factor_v<T> ? type::conversion_factor
+											   : (traits::is_unit<T>::value ? type::unit : type::none))>::type;
+
+		template<typename Cf, class Dim>
+		struct has_dimension_of_impl<Cf, Dim, type::conversion_factor>
+		  : has_dimension_of<conversion_factor_base_t<Cf>, Dim>::type
+		{
+		};
+
+		template<typename C, typename Cf, typename P, typename T, class Dim>
+		struct has_dimension_of_impl<conversion_factor<C, Cf, P, T>, Dim, type::conversion_factor>
+		  : std::is_same<typename conversion_factor<C, Cf, P, T>::dimension_type, Dim>::type
+		{
+		};
+
+		template<typename Cf, class Dim>
+		struct has_dimension_of_impl<Cf, Dim, type::unit>
+		  : has_dimension_of<typename traits::unit_base<Cf>::type, Dim>::type
+		{
+		};
+
+		template<typename Cf, typename T, class Ns, class Dim>
+		struct has_dimension_of_impl<unit<Cf, T, Ns>, Dim, type::unit>
+		  : std::is_same<traits::dimension_of_t<Cf>, Dim>::type
+		{
+		};
+	}               // namespace detail
+	/** @endcond */ // END DOXYGEN IGNORE
+
+	namespace traits
+	{
+		/** @cond */ // DOXYGEN IGNORE
+		namespace detail
+		{
+			template<class T, class = void>
+			struct is_strong_unit_alias_impl : std::false_type
+			{
+			};
+
+			template<class Unit>
+			struct is_strong_unit_alias_impl<Unit, std::void_t<typename traits::unit_base<Unit>::type>>
+			  : std::bool_constant<!std::is_same_v<std::remove_const_t<Unit>, typename traits::unit_base<Unit>::type>>
+			{
+			};
+
+			template<class T>
+			struct is_strong_unit_alias : is_strong_unit_alias_impl<T>
+			{
+			};
+
+			template<class T>
+			inline constexpr bool is_strong_unit_alias_v = is_strong_unit_alias<T>::value;
+
+			template<class Unit, class Underlying, bool IsStrongUnit>
+			struct replace_underlying_impl
+			{
+			};
+
+			template<template<class> class T, class U, class Underlying>
+			struct replace_underlying_impl<T<U>, Underlying, true>
+			{
+				using type = T<Underlying>;
+			};
+
+			template<class Cf, typename T, class Ns, class Underlying>
+			struct replace_underlying_impl<unit<Cf, T, Ns>, Underlying, false>
+			{
+				using type = unit<Cf, Underlying, Ns>;
+			};
+		}               // namespace detail
+		/** @endcond */ // END DOXYGEN IGNORE
+
+		/**
+		 * @ingroup		TypeTraits
+		 * @brief		SFINAE-able trait which replaces the underlying type of `Unit` with `Underlying`.
+		 * @details		If `Unit` is an unit, the member `type` alias names the same unit with an underlying type of
+		 *				`Underlying`. Otherwise, there is no `type` member.
+		 * @param		Unit The unit type whose underlying type is to be replaced.
+		 * @param		Underlying The underlying type to replace that of `Unit`.
+		 */
+		template<class Unit, class Underlying>
+		struct replace_underlying
+		  : detail::replace_underlying_impl<Unit, Underlying, detail::is_strong_unit_alias_v<Unit>>
+		{
+		};
+
+		template<class Unit, class Underlying>
+		using replace_underlying_t = typename replace_underlying<Unit, Underlying>::type;
+	} // namespace traits
+
+	/**
+	 * @brief		Type representing an arbitrary conversion factor between units.
+	 * @ingroup		ConversionFactor
+	 * @details		`conversion_factor`s are used as tags for the `convert` function.
+	 *				Each unit is defined by:
+	 *
+	 *				- A `std::ratio` defining the conversion factor to the dimension type. (e.g. `std::ratio<1,12>` for
+	 *					inches to feet)
+	 *				- A dimension that the unit is derived from (or a unit dimension. Must be of type
+	 *				`conversion_factor` or `dimension_t`)
+	 *				- An exponent representing factors of PI required by the conversion. (e.g. `std::ratio<-1>` for a
+	 *					radians to degrees conversion)
+	 *				- a ratio representing a datum translation required for the conversion (e.g. `std::ratio<32>` for a
+	 *					farenheit to celsius conversion)
+	 *
+	 *				Typically, a specific conversion factor, like `meters`,
+	 *				would be implemented as a strong type alias of `conversion_factor`, i.e.
+	 *				`struct meters : conversion_factor<std::ratio<1>, units::dimension::length> {};`,
+	 *				or type alias, i.e. `using inches = conversion_factor<std::ratio<1,12>, feet>`.
+	 * @tparam		Conversion	std::ratio representing dimensionless multiplication factor.
+	 * @tparam		BaseUnit	Unit type which this unit is derived from. May be a `dimension_t`, or another
+	 *				`conversion_factor`.
+	 * @tparam		PiExponent	std::ratio representing the exponent of pi required by the conversion.
+	 * @tparam		Translation	std::ratio representing any datum translation required by the conversion.
+	 */
+	template<class Conversion, class BaseUnit, class PiExponent = std::ratio<0>, class Translation = std::ratio<0>>
+	struct conversion_factor : units::detail::_conversion_factor
+	{
+		static_assert(traits::is_conversion_factor_v<BaseUnit>,
+			"Template parameter `BaseUnit` must be a `conversion_factor` type.");
+		static_assert(traits::is_ratio_v<Conversion>,
+			"Template parameter `Conversion` must be a `std::ratio` representing the conversion factor to `BaseUnit`.");
+		static_assert(traits::is_ratio_v<PiExponent>,
+			"Template parameter `PiExponent` must be a `std::ratio` representing the exponents of Pi the unit has.");
+
+		using dimension_type    = units::traits::dimension_of_t<BaseUnit>;
+		using conversion_ratio  = std::ratio_multiply<typename BaseUnit::conversion_ratio, Conversion>;
+		using pi_exponent_ratio = std::ratio_add<typename BaseUnit::pi_exponent_ratio, PiExponent>;
+		using translation_ratio = std::ratio_add<std::ratio_multiply<typename BaseUnit::conversion_ratio, Translation>,
+			typename BaseUnit::translation_ratio>;
+	};
+
+	//------------------------------
+	//	UNIT MANIPULATORS
+	//------------------------------
+
+	/** @cond */ // DOXYGEN IGNORE
+	namespace detail
+	{
+		/**
+		 * @brief		implementation of `unit_multiply`.
+		 * @details		multiplies two units. The dimension becomes the dimensions of each with their exponents
+		 *				added. The conversion factors of each are multiplied. Pi exponent ratios
+		 *				are added, and datum translations are removed.
+		 */
+		template<class Unit1, class Unit2>
+		struct unit_multiply_impl
+		{
+			using type = conversion_factor<
+				std::ratio_multiply<typename Unit1::conversion_ratio, typename Unit2::conversion_ratio>,
+				dimension_multiply<traits::dimension_of_t<typename Unit1::dimension_type>,
+					traits::dimension_of_t<typename Unit2::dimension_type>>,
+				std::ratio_add<typename Unit1::pi_exponent_ratio, typename Unit2::pi_exponent_ratio>, std::ratio<0>>;
+		};
+
+		/**
+		 * @brief		represents the type of two units multiplied together.
+		 * @details		recalculates conversion and exponent ratios at compile-time.
+		 */
+		template<class U1, class U2>
+		using unit_multiply = typename unit_multiply_impl<U1, U2>::type;
+
+		/**
+		 * @brief		implementation of `unit_divide`.
+		 * @details		divides two units. The dimension becomes the dimensions of each with their exponents
+		 *				subtracted. The conversion factors of each are divided. Pi
+		 *				exponent ratios are subtracted, and datum translations are removed.
+		 */
+		template<class Unit1, class Unit2>
+		struct unit_divide_impl
+		{
+			using type =
+				conversion_factor<std::ratio_divide<typename Unit1::conversion_ratio, typename Unit2::conversion_ratio>,
+					dimension_divide<traits::dimension_of_t<typename Unit1::dimension_type>,
+						traits::dimension_of_t<typename Unit2::dimension_type>>,
+					std::ratio_subtract<typename Unit1::pi_exponent_ratio, typename Unit2::pi_exponent_ratio>,
+					std::ratio<0>>;
+		};
+
+		/**
+		 * @brief		represents the type of two units divided by each other.
+		 * @details		recalculates conversion and exponent ratios at compile-time.
+		 */
+		template<class U1, class U2>
+		using unit_divide = typename unit_divide_impl<U1, U2>::type;
+
+		/**
+		 * @brief		implementation of `inverse`
+		 * @details		inverts a unit (equivalent to 1/unit). The `dimension_t` and pi exponents are all multiplied by
+		 *				-1. The conversion ratio numerator and denominator are swapped. Datum translation
+		 *				ratios are removed.
+		 */
+		template<class Unit>
+		struct inverse_impl
+		{
+			using type = conversion_factor<std::ratio<Unit::conversion_ratio::den, Unit::conversion_ratio::num>,
+				dimension_pow<
+					traits::dimension_of_t<typename units::traits::conversion_factor_traits<Unit>::dimension_type>,
+					std::ratio<-1>>,
+				std::ratio_multiply<typename units::traits::conversion_factor_traits<Unit>::pi_exponent_ratio,
+					std::ratio<-1>>,
+				std::ratio<0>>; // inverses are rates or change, the translation factor goes away.
+		};
+	}               // namespace detail
+	/** @endcond */ // END DOXYGEN IGNORE
+
+	/**
+	 * @brief		represents the inverse unit type of `class U`.
+	 * @ingroup		UnitManipulators
+	 * @tparam		U	`unit` type to invert.
+	 * @details		E.g. `inverse<meters>` will represent meters^-1 (i.e. 1/meters).
+	 */
+	template<class U>
+	using inverse = typename units::detail::inverse_impl<U>::type;
+
+	/** @cond */ // DOXYGEN IGNORE
+	namespace detail
+	{
+		/**
+		 * @brief		implementation of `squared`
+		 * @details		Squares the conversion ratio, `dimension_t` exponents, pi exponents, and removes
+		 *				datum translation ratios.
+		 */
+		template<class Unit>
+		struct squared_impl
+		{
+			static_assert(traits::is_conversion_factor_v<Unit>, "Template parameter `Unit` must be a `unit` type.");
+			using Conversion = typename Unit::conversion_ratio;
+			using type       = conversion_factor<std::ratio_multiply<Conversion, Conversion>,
+                dimension_pow<traits::dimension_of_t<typename Unit::dimension_type>, std::ratio<2>>,
+                std::ratio_multiply<typename Unit::pi_exponent_ratio, std::ratio<2>>, typename Unit::translation_ratio>;
+		};
+	}               // namespace detail
+	/** @endcond */ // END DOXYGEN IGNORE
+
+	/**
+	 * @brief		represents the unit type of `class U` squared
+	 * @ingroup		UnitManipulators
+	 * @tparam		U	`unit` type to square.
+	 * @details		E.g. `square<meters>` will represent meters^2.
+	 */
+	template<class U>
+	using squared = typename units::detail::squared_impl<U>::type;
+
+	/** @cond */ // DOXYGEN IGNORE
+	namespace detail
+	{
+		/**
+		 * @brief		implementation of `cubed`
+		 * @details		Cubes the conversion ratio, `dimension` exponents, pi exponents, and removes
+		 *				datum translation ratios.
+		 */
+		template<class Unit>
+		struct cubed_impl
+		{
+			static_assert(traits::is_conversion_factor_v<Unit>, "Template parameter `Unit` must be a `unit` type.");
+			using Conversion = typename Unit::conversion_ratio;
+			using type = conversion_factor<std::ratio_multiply<Conversion, std::ratio_multiply<Conversion, Conversion>>,
+				dimension_pow<traits::dimension_of_t<typename Unit::dimension_type>, std::ratio<3>>,
+				std::ratio_multiply<typename Unit::pi_exponent_ratio, std::ratio<3>>, typename Unit::translation_ratio>;
+		};
+	}               // namespace detail
+	/** @endcond */ // END DOXYGEN IGNORE
+
+	/**
+	 * @brief		represents the type of `class U` cubed.
+	 * @ingroup		UnitManipulators
+	 * @tparam		U	`unit` type to cube.
+	 * @details		E.g. `cubed<meters>` will represent meters^3.
+	 */
+	template<class U>
+	using cubed = typename units::detail::cubed_impl<U>::type;
+
+	/** @cond */ // DOXYGEN IGNORE
+	// clang-format off
+	namespace detail
+	{
+		//----------------------------------
+		//	RATIO_SQRT IMPLEMENTATION
+		//----------------------------------
+
+		using Zero = std::ratio<0>;
+		using One = std::ratio<1>;
+		template <typename R> using Square = std::ratio_multiply<R, R>;
+
+		// Find the largest std::integer N such that Predicate<N>::value is true.
+		template <template <std::intmax_t N> class Predicate, typename enabled = void>
+		struct BinarySearch {
+			template <std::intmax_t N>
+			struct SafeDouble_ {
+				static constexpr const std::intmax_t value = 2 * N;
+				static_assert(value > 0, "Overflows when computing 2 * N");
+			};
+
+			template <std::intmax_t Lower, std::intmax_t Upper, typename Condition1 = void, typename Condition2 = void>
+			struct DoubleSidedSearch_ : DoubleSidedSearch_<Lower, Upper,
+				std::integral_constant<bool, (Upper - Lower == 1)>,
+				std::integral_constant<bool, ((Upper - Lower>1 && Predicate<Lower + (Upper - Lower) / 2>::value))>> {};
+
+			template <std::intmax_t Lower, std::intmax_t Upper>
+			struct DoubleSidedSearch_<Lower, Upper, std::false_type, std::false_type> : DoubleSidedSearch_<Lower, Lower + (Upper - Lower) / 2> {};
+
+			template <std::intmax_t Lower, std::intmax_t Upper, typename Condition2>
+			struct DoubleSidedSearch_<Lower, Upper, std::true_type, Condition2> : std::integral_constant<std::intmax_t, Lower>{};
+
+			template <std::intmax_t Lower, std::intmax_t Upper, typename Condition1>
+			struct DoubleSidedSearch_<Lower, Upper, Condition1, std::true_type> : DoubleSidedSearch_<Lower + (Upper - Lower) / 2, Upper>{};
+
+			template <std::intmax_t Lower, class enabled1 = void>
+			struct SingleSidedSearch_ : SingleSidedSearch_<Lower, std::integral_constant<bool, Predicate<SafeDouble_<Lower>::value>::value>>{};
+
+			template <std::intmax_t Lower>
+			struct SingleSidedSearch_<Lower, std::false_type> : DoubleSidedSearch_<Lower, SafeDouble_<Lower>::value> {};
+
+			template <std::intmax_t Lower>
+			struct SingleSidedSearch_<Lower, std::true_type> : SingleSidedSearch_<SafeDouble_<Lower>::value>{};
+
+			static constexpr const std::intmax_t value = SingleSidedSearch_<1>::value;
+ 		};
+
+		template <template <std::intmax_t N> class Predicate>
+		struct BinarySearch<Predicate, std::enable_if_t<!Predicate<1>::value>> : std::integral_constant<std::intmax_t, 0>{};
+
+		// Find largest std::integer N such that N<=sqrt(R)
+		template <typename R>
+		struct Integer {
+			template <std::intmax_t N> using Predicate_ = std::ratio_less_equal<std::ratio<N>, std::ratio_divide<R, std::ratio<N>>>;
+			static constexpr const std::intmax_t value = BinarySearch<Predicate_>::value;
+		};
+
+		template <typename R>
+		struct IsPerfectSquare {
+			static constexpr const std::intmax_t DenSqrt_ = Integer<std::ratio<R::den>>::value;
+			static constexpr const std::intmax_t NumSqrt_ = Integer<std::ratio<R::num>>::value;
+			static constexpr const bool value =( DenSqrt_ * DenSqrt_ == R::den && NumSqrt_ * NumSqrt_ == R::num);
+			using Sqrt = std::ratio<NumSqrt_, DenSqrt_>;
+		};
+
+		// Represents sqrt(P)-Q.
+		template <typename Tp, typename Tq>
+		struct Remainder {
+			using P = Tp;
+			using Q = Tq;
+		};
+
+		// Represents 1/R = I + Rem where R is a Remainder.
+		template <typename R>
+		struct Reciprocal {
+			using P_ = typename R::P;
+			using Q_ = typename R::Q;
+			using Den_ = std::ratio_subtract<P_, Square<Q_>>;
+			using A_ = std::ratio_divide<Q_, Den_>;
+			using B_ = std::ratio_divide<P_, Square<Den_>>;
+			static constexpr const std::intmax_t I_ = (A_::num + Integer<std::ratio_multiply<B_, Square<std::ratio<A_::den>>>>::value) / A_::den;
+			using I = std::ratio<I_>;
+			using Rem = Remainder<B_, std::ratio_subtract<I, A_>>;
+		};
+
+		// Expands sqrt(R) to continued fraction:
+		// f(x)=C1+1/(C2+1/(C3+1/(...+1/(Cn+x)))) = (U*x+V)/(W*x+1) and sqrt(R)=f(Rem).
+		// The error |f(Rem)-V| = |(U-W*V)x/(W*x+1)| <= |U-W*V|*Rem <= |U-W*V|/I' where
+		// I' is the std::integer part of reciprocal of Rem.
+		template <typename Tr, std::intmax_t N>
+		struct ContinuedFraction {
+			template <typename T>
+			using Abs_ = std::conditional_t<std::ratio_less<T, Zero>::value, std::ratio_subtract<Zero, T>, T>;
+
+			using R = Tr;
+			using Last_ = ContinuedFraction<R, N - 1>;
+			using Reciprocal_ = Reciprocal<typename Last_::Rem>;
+			using Rem = typename Reciprocal_::Rem;
+			using I_ = typename Reciprocal_::I;
+			using Den_ = std::ratio_add<typename Last_::W, I_>;
+			using U = std::ratio_divide<typename Last_::V, Den_>;
+			using V = std::ratio_divide<std::ratio_add<typename Last_::U, std::ratio_multiply<typename Last_::V, I_>>, Den_>;
+			using W = std::ratio_divide<One, Den_>;
+			using Error = Abs_<std::ratio_divide<std::ratio_subtract<U, std::ratio_multiply<V, W>>, typename Reciprocal<Rem>::I>>;
+		};
+
+		template <typename Tr>
+		struct ContinuedFraction<Tr, 1> {
+			using R = Tr;
+			using U = One;
+			using V = std::ratio<Integer<R>::value>;
+			using W = Zero;
+			using Rem = Remainder<R, V>;
+			using Error = std::ratio_divide<One, typename Reciprocal<Rem>::I>;
+		};
+
+		template <typename R, typename Eps, std::intmax_t N = 1, typename enabled = void>
+		struct Sqrt_ : Sqrt_<R, Eps, N + 1> {};
+
+		template <typename R, typename Eps, std::intmax_t N>
+		struct Sqrt_<R, Eps, N, std::enable_if_t<std::ratio_less_equal<typename ContinuedFraction<R, N>::Error, Eps>::value>> {
+			using type = typename ContinuedFraction<R, N>::V;
+		};
+
+		template <typename R, typename Eps, typename enabled = void>
+		struct Sqrt {
+			static_assert(std::ratio_greater_equal<R, Zero>::value, "R can't be negative");
+		};
+
+		template <typename R, typename Eps>
+		struct Sqrt<R, Eps, std::enable_if_t<std::ratio_greater_equal<R, Zero>::value && IsPerfectSquare<R>::value>> {
+			using type = typename IsPerfectSquare<R>::Sqrt;
+		};
+
+		template <typename R, typename Eps>
+		struct Sqrt<R, Eps, std::enable_if_t<(std::ratio_greater_equal<R, Zero>::value && !IsPerfectSquare<R>::value)>> : Sqrt_<R, Eps>{};
+	}
+	// clang-format on
+	/** @endcond */ // END DOXYGEN IGNORE
+
+	/**
+	 * @ingroup		TypeTraits
+	 * @brief		Calculate square root of a ratio at compile-time
+	 * @details		Calculates a rational approximation of the square root of the ratio. The error
+	 *				in the calculation is bounded by 1/epsilon (Eps). E.g. for the default value
+	 *				of 10000000000, the maximum error will be a/10000000000, or 1e-8, or said another way,
+	 *				the error will be on the order of 10^-9. Since these calculations are done at
+	 *				compile time, it is advisable to set epsilon to the highest value that does not
+	 *				cause an integer overflow in the calculation. If you can't compile `ratio_sqrt`
+	 *				due to overflow errors, reducing the value of epsilon sufficiently will correct
+	 *				the problem.\n\n
+	 *				`ratio_sqrt` is guaranteed to converge for all values of `Ratio` which do not
+	 *				overflow.
+	 * @note		This function provides a rational approximation, _NOT_ an exact value.
+	 * @tparam		Ratio	ratio to take the square root of. This can represent any rational value,
+	 *						_not_ just integers or values with integer roots.
+	 * @tparam		Eps		Value of epsilon, which represents the inverse of the maximum allowable
+	 *						error. This value should be chosen to be as high as possible before
+	 *						integer overflow errors occur in the compiler.
+	 */
+	template<typename Ratio, std::intmax_t Eps = 10000000000>
+	using ratio_sqrt = typename units::detail::Sqrt<Ratio, std::ratio<1, Eps>>::type;
+
+	/** @cond */ // DOXYGEN IGNORE
+	namespace detail
+	{
+		/**
+		 * @brief		implementation of `sqrt`
+		 * @details		square roots the conversion ratio, `dimension` exponents, pi exponents, and removes
+		 *				datum translation ratios.
+		 */
+		template<class Unit, std::intmax_t Eps>
+		struct sqrt_impl
+		{
+			static_assert(traits::is_conversion_factor_v<Unit>, "Template parameter `Unit` must be a `unit` type.");
+			using Conversion = typename Unit::conversion_ratio;
+			using type       = conversion_factor<ratio_sqrt<Conversion, Eps>,
+                dimension_root<traits::dimension_of_t<typename Unit::dimension_type>, std::ratio<2>>,
+                std::ratio_divide<typename Unit::pi_exponent_ratio, std::ratio<2>>, typename Unit::translation_ratio>;
+		};
+	}               // namespace detail
+	/** @endcond */ // END DOXYGEN IGNORE
+
+	/**
+	 * @ingroup		UnitManipulators
+	 * @brief		represents the square root of type `class U`.
+	 * @details		Calculates a rational approximation of the square root of the unit. The error
+	 *				in the calculation is bounded by 1/epsilon (Eps). E.g. for the default value
+	 *				of 10000000000, the maximum error will be a/10000000000, or 1e-8, or said another way,
+	 *				the error will be on the order of 10^-9. Since these calculations are done at
+	 *				compile time, it is advisable to set epsilon to the highest value that does not
+	 *				cause an integer overflow in the calculation. If you can't compile `ratio_sqrt`
+	 *				due to overflow errors, reducing the value of epsilon sufficiently will correct
+	 *				the problem.\n\n
+	 *				`ratio_sqrt` is guaranteed to converge for all values of `Ratio` which do not
+	 *				overflow.
+	 * @tparam		U	`unit` type to take the square root of.
+	 * @tparam		Eps	Value of epsilon, which represents the inverse of the maximum allowable
+	 *					error. This value should be chosen to be as high as possible before
+	 *					integer overflow errors occur in the compiler.
+	 * @note		USE WITH CAUTION. The is an approximate value. In general, square<square_root<meter>> != meter,
+	 *				i.e. the operation is not reversible, and it will result in propogated approximations.
+	 *				Use only when absolutely necessary.
+	 */
+	template<class U, std::intmax_t Eps = 10000000000>
+	using square_root = typename units::detail::sqrt_impl<U, Eps>::type;
+
+	//------------------------------
+	//	COMPOUND UNITS
+	//------------------------------
+
+	/** @cond */ // DOXYGEN IGNORE
+	namespace detail
+	{
+		/**
+		 * @brief		implementation of compound_unit
+		 * @details		multiplies a variadic list of units together, and is inherited from the resulting
+		 *				type.
+		 */
+		template<class U, class... Us>
+		struct compound_impl;
+		template<class U>
+		struct compound_impl<U>
+		{
+			using type = U;
+		};
+		template<class U1, class U2, class... Us>
+		struct compound_impl<U1, U2, Us...> : compound_impl<unit_multiply<U1, U2>, Us...>
+		{
+		};
+	}               // namespace detail
+	/** @endcond */ // END DOXYGEN IGNORE
+
+	/**
+	 * @brief		Represents a conversion factor made up from other conversion factors.
+	 * @details		Compound conversion factors are formed by multiplying all the conversion factor template arguments.
+	 *				Types provided must inherit from `conversion_factor`. A compound conversion factor can
+	 *				be formed from any number of other conversion factors, and unit manipulators like `inverse` and
+	 *				`squared` are supported. E.g. to specify acceleration, one could declare
+	 *				`using acceleration = compound_conversion factor<length::meters, inverse<squared<seconds>>;`
+	 * @tparam		U...	conversion factor which, when multiplied together,
+	 *				form the desired compound conversion factor.
+	 * @ingroup		ConversionFactor
+	 */
+	template<class U, class... Us>
+	using compound_conversion_factor = typename units::detail::compound_impl<U, Us...>::type;
+
+	//------------------------------
+	//	PREFIXES
+	//------------------------------
+
+	/** @cond */ // DOXYGEN IGNORE
+	namespace detail
+	{
+		/**
+		 * @brief		prefix applicator.
+		 * @details		creates a conversion factor from a prefix and a conversion factor
+		 */
+		template<class Ratio, class ConversionFactor>
+		struct prefix
+		{
+			static_assert(traits::is_ratio_v<Ratio>, "Template parameter `Ratio` must be a `std::ratio`.");
+			static_assert(traits::is_conversion_factor_v<ConversionFactor>,
+				"Template parameter `ConversionFactor` must be a `conversion_factor` type.");
+			using type = units::conversion_factor<Ratio, ConversionFactor>;
+		};
+
+		/// recursive exponential implementation
+		template<int N, class U>
+		struct power_of_ratio
+		{
+			using type = std::ratio_multiply<U, typename power_of_ratio<N - 1, U>::type>;
+		};
+
+		/// End recursion
+		template<class U>
+		struct power_of_ratio<1, U>
+		{
+			using type = U;
+		};
+	}               // namespace detail
+	/** @endcond */ // END DOXYGEN IGNORE
+
+	// clang-format off
+	/**
+	 * @ingroup UnitManipulators
+	 * @{
+	 * @ingroup Decimal Prefixes
+	 * @{
+	 */
+	template<class U> using atto	= typename units::detail::prefix<std::atto,	U>::type;			///< Represents the type of `class U` with the metric 'atto' prefix appended.	@details E.g. atto<meters> represents meters*10^-18		@tparam U unit type to apply the prefix to.
+	template<class U> using femto	= typename units::detail::prefix<std::femto,U>::type;			///< Represents the type of `class U` with the metric 'femto' prefix appended.  @details E.g. femto<meters> represents meters*10^-15	@tparam U unit type to apply the prefix to.
+	template<class U> using pico	= typename units::detail::prefix<std::pico,	U>::type;			///< Represents the type of `class U` with the metric 'pico' prefix appended.	@details E.g. pico<meters> represents meters*10^-12		@tparam U unit type to apply the prefix to.
+	template<class U> using nano	= typename units::detail::prefix<std::nano,	U>::type;			///< Represents the type of `class U` with the metric 'nano' prefix appended.	@details E.g. nano<meters> represents meters*10^-9		@tparam U unit type to apply the prefix to.
+	template<class U> using micro	= typename units::detail::prefix<std::micro,U>::type;			///< Represents the type of `class U` with the metric 'micro' prefix appended.	@details E.g. micro<meters> represents meters*10^-6		@tparam U unit type to apply the prefix to.
+	template<class U> using milli	= typename units::detail::prefix<std::milli,U>::type;			///< Represents the type of `class U` with the metric 'milli' prefix appended.	@details E.g. milli<meters> represents meters*10^-3		@tparam U unit type to apply the prefix to.
+	template<class U> using centi	= typename units::detail::prefix<std::centi,U>::type;			///< Represents the type of `class U` with the metric 'centi' prefix appended.	@details E.g. centi<meters> represents meters*10^-2		@tparam U unit type to apply the prefix to.
+	template<class U> using deci	= typename units::detail::prefix<std::deci,	U>::type;			///< Represents the type of `class U` with the metric 'deci' prefix appended.	@details E.g. deci<meters> represents meters*10^-1		@tparam U unit type to apply the prefix to.
+	template<class U> using deca	= typename units::detail::prefix<std::deca,	U>::type;			///< Represents the type of `class U` with the metric 'deca' prefix appended.	@details E.g. deca<meters> represents meters*10^1		@tparam U unit type to apply the prefix to.
+	template<class U> using hecto	= typename units::detail::prefix<std::hecto,U>::type;			///< Represents the type of `class U` with the metric 'hecto' prefix appended.	@details E.g. hecto<meters> represents meters*10^2		@tparam U unit type to apply the prefix to.
+	template<class U> using kilo	= typename units::detail::prefix<std::kilo,	U>::type;			///< Represents the type of `class U` with the metric 'kilo' prefix appended.	@details E.g. kilo<meters> represents meters*10^3		@tparam U unit type to apply the prefix to.
+	template<class U> using mega	= typename units::detail::prefix<std::mega,	U>::type;			///< Represents the type of `class U` with the metric 'mega' prefix appended.	@details E.g. mega<meters> represents meters*10^6		@tparam U unit type to apply the prefix to.
+	template<class U> using giga	= typename units::detail::prefix<std::giga,	U>::type;			///< Represents the type of `class U` with the metric 'giga' prefix appended.	@details E.g. giga<meters> represents meters*10^9		@tparam U unit type to apply the prefix to.
+	template<class U> using tera	= typename units::detail::prefix<std::tera,	U>::type;			///< Represents the type of `class U` with the metric 'tera' prefix appended.	@details E.g. tera<meters> represents meters*10^12		@tparam U unit type to apply the prefix to.
+	template<class U> using peta	= typename units::detail::prefix<std::peta,	U>::type;			///< Represents the type of `class U` with the metric 'peta' prefix appended.	@details E.g. peta<meters> represents meters*10^15		@tparam U unit type to apply the prefix to.
+	template<class U> using exa		= typename units::detail::prefix<std::exa,	U>::type;			///< Represents the type of `class U` with the metric 'exa' prefix appended.	@details E.g. exa<meters> represents meters*10^18		@tparam U unit type to apply the prefix to.
+	/** @} @} */
+
+	/**
+	 * @ingroup UnitManipulators
+	 * @{
+	 * @ingroup Binary Prefixes
+	 * @{
+	 */
+	template<class U> using kibi	= typename units::detail::prefix<std::ratio<1024>,					U>::type;	///< Represents the type of `class U` with the binary 'kibi' prefix appended.	@details E.g. kibi<bytes> represents bytes*2^10	@tparam U unit type to apply the prefix to.
+	template<class U> using mebi	= typename units::detail::prefix<std::ratio<1048576>,				U>::type;	///< Represents the type of `class U` with the binary 'mibi' prefix appended.	@details E.g. mebi<bytes> represents bytes*2^20	@tparam U unit type to apply the prefix to.
+	template<class U> using gibi	= typename units::detail::prefix<std::ratio<1073741824>,			U>::type;	///< Represents the type of `class U` with the binary 'gibi' prefix appended.	@details E.g. gibi<bytes> represents bytes*2^30	@tparam U unit type to apply the prefix to.
+	template<class U> using tebi	= typename units::detail::prefix<std::ratio<1099511627776>,			U>::type;	///< Represents the type of `class U` with the binary 'tebi' prefix appended.	@details E.g. tebi<bytes> represents bytes*2^40	@tparam U unit type to apply the prefix to.
+	template<class U> using pebi	= typename units::detail::prefix<std::ratio<1125899906842624>,		U>::type;	///< Represents the type of `class U` with the binary 'pebi' prefix appended.	@details E.g. pebi<bytes> represents bytes*2^50	@tparam U unit type to apply the prefix to.
+	template<class U> using exbi	= typename units::detail::prefix<std::ratio<1152921504606846976>,	U>::type;	///< Represents the type of `class U` with the binary 'exbi' prefix appended.	@details E.g. exbi<bytes> represents bytes*2^60	@tparam U unit type to apply the prefix to.
+	/** @} @} */
+	// clang-format on
+
+	//------------------------------
+	//	CONVERSION TRAITS
+	//------------------------------
+
+	namespace traits
+	{
+		/**
+		 * @ingroup		TypeTraits
+		 * @brief		Trait which checks whether two conversion factors have the same dimension
+		 * @details		Inherits from `std::true_type` or `std::false_type`. Use `is_same_dimension_v<Cf1, Cf2>` to test
+		 *				whether the conversion factors `Cf1` and `Cf2` have the same dimension.
+		 *				Note: convertible has both the semantic meaning, (i.e. meters can be converted to feet),
+		 *				and the c++ meaning of conversion (type meters can be converted to type feet).
+		 * @tparam		Cf1 Unit to convert from.
+		 * @tparam		Cf2 Unit to convert to.
+		 * @sa			is_convertible_unit
+		 */
+		template<class Cf1, class Cf2>
+		struct is_same_dimension
+		  : std::is_same<traits::dimension_of_t<typename units::traits::conversion_factor_traits<Cf1>::dimension_type>,
+				traits::dimension_of_t<typename units::traits::conversion_factor_traits<Cf2>::dimension_type>>::type
+		{
+		};
+
+		template<class Cf1, class Cf2>
+		inline constexpr bool is_same_dimension_v = is_same_dimension<Cf1, Cf2>::value;
+	} // namespace traits
+
+	//------------------------------
+	//	CONSTEXPR MATH FUNCTIONS
+	//------------------------------
+
+	/** @cond */ // DOXYGEN IGNORE
+	namespace detail
+	{
+		/**
+		 * @brief		Helper trait to promote integers or integral units to `double` (units).
+		 * @details		Simulates the promotion undergone by integers when calling the standard cmath functions
+		 *				overloaded on `float`, `double` and `long double`. Works for both arithmetic types and
+		 *				unit types.
+		 */
+		template<typename T, bool IsUnit = false>
+		struct floating_point_promotion : std::conditional<std::is_floating_point_v<T>, T, double>
+		{
+		};
+
+		template<typename T>
+		using floating_point_promotion_t = typename floating_point_promotion<T, traits::is_unit<T>::value>::type;
+
+		template<class Unit>
+		struct floating_point_promotion<Unit, true>
+		  : traits::replace_underlying<Unit, floating_point_promotion_t<typename Unit::underlying_type>>
+		{
+		};
+	} // namespace detail
+
+	namespace Detail
+	{
+		template<typename T, std::enable_if_t<std::is_floating_point_v<T>, int> = 0>
+		constexpr T sqrtNewtonRaphson(T x, T curr, T prev)
+		{
+			return curr == prev ? curr : sqrtNewtonRaphson(x, 0.5 * (curr + x / curr), curr);
+		}
+	}               // namespace Detail
+	/** @endcond */ // END DOXYGEN IGNORE
+
+	template<typename T, std::enable_if_t<std::is_arithmetic_v<T>, int> = 0>
+	constexpr detail::floating_point_promotion_t<T> sqrt(T x_)
+	{
+		using FloatingPoint = detail::floating_point_promotion_t<T>;
+
+		const FloatingPoint x(x_);
+
+		return x >= 0 && x < std::numeric_limits<FloatingPoint>::infinity()
+			? Detail::sqrtNewtonRaphson(x, x, FloatingPoint(0))
+			: std::numeric_limits<FloatingPoint>::quiet_NaN();
+	}
+
+	template<typename T, std::enable_if_t<std::is_arithmetic_v<T>, int> = 0>
+	constexpr detail::floating_point_promotion_t<T> pow(T x, unsigned long long y)
+	{
+		return y == 0 ? 1.0 : x * pow(x, y - 1);
+	}
+
+	template<typename T, std::enable_if_t<std::is_arithmetic_v<T>, int> = 0>
+	constexpr T abs(T x)
+	{
+		return x < 0 ? -x : x;
+	}
+
+	//------------------------------
+	//	CONVERSION FUNCTIONS
+	//------------------------------
+
+	/**
+	 * @brief		Tag for `unit` constructors
+	 * @details		Tag to disambiguates the `unit` constructor whose value argument is already linearized.
+	 */
+	struct linearized_value_t
+	{
+		explicit linearized_value_t() = default;
+	};
+	inline constexpr linearized_value_t linearized_value{};
+
+	/** @cond */ // DOXYGEN IGNORE
+	namespace detail
+	{
+		/**
+		 * @brief		SFINAE helper to test that types are `conversion_factor`s of the same dimension.
+		 */
+		template<class Cf1, class Cf2>
+		inline constexpr bool is_same_dimension = traits::is_conversion_factor_v<Cf1>&&
+			traits::is_conversion_factor_v<Cf2>&& traits::is_same_dimension_v<Cf1, Cf2>;
+	}               // namespace detail
+	/** @endcond */ // END DOXYGEN IGNORE
+
+	/**
+	 * @ingroup		Conversion
+	 * @brief		converts a <i>value</i> from an unit to another.
+	 * @details		Converts a <i>value</i> of an arithmetic type to another unit. E.g. @code double result =
+	 *				convert<meters, feet>(1.0);	// result == 3.28084 @endcode Intermediate computations
+	 *				are carried in the widest representation before being converted to `To`.
+	 *				`is_same_dimension_v<ConversionFactorFrom, ConversionFactorTo>` shall be `true`.
+	 * @sa			unit	for implicit conversion of units.
+	 * @tparam		ConversionFactorFrom conversion factor of the unit to convert <i>value</i> from.
+	 *				`is_conversion_factor_v<ConversionFactorFrom>` shall be `true`.
+	 * @tparam		ConversionFactorTo conversion factor of the unit to convert <i>value</i> to.
+	 *				`is_conversion_factor_v<ConversionFactorTo>` shall be `true`.
+	 * @tparam		From type of <i>value</i>. Shall be an arithmetic type.
+	 * @param[in]	value Arithmetic value to convert.
+	 *				The value should represent a quantity in units of `ConversionFactorFrom`.
+	 * @tparam		To type of the converted unit value. Shall be an arithmetic type.
+	 * @returns		value, converted from units of `ConverionFactorFrom` to `ConverionFactorTo`.
+	 *				The value represents a quantity in units of `ConverionFactorTo`.
+	 */
+	template<class ConversionFactorFrom, class ConversionFactorTo, typename To = UNIT_LIB_DEFAULT_TYPE, typename From,
+		std::enable_if_t<detail::is_same_dimension<ConversionFactorFrom, ConversionFactorTo> &&
+				std::is_arithmetic_v<To> && std::is_arithmetic_v<From>,
+			int> = 0>
+	constexpr To convert(const From& value) noexcept
+	{
+		using Ratio       = std::ratio_divide<typename ConversionFactorFrom::conversion_ratio,
+            typename ConversionFactorTo::conversion_ratio>;
+		using PiRatio     = std::ratio_subtract<typename ConversionFactorFrom::pi_exponent_ratio,
+            typename ConversionFactorTo::pi_exponent_ratio>;
+		using Translation = std::ratio_divide<std::ratio_subtract<typename ConversionFactorFrom::translation_ratio,
+												  typename ConversionFactorTo::translation_ratio>,
+			typename ConversionFactorTo::conversion_ratio>;
+
+		[[maybe_unused]] constexpr auto normal_convert = [](const auto& value) {
+			using ResolvedUnitFrom = conversion_factor<typename ConversionFactorFrom::conversion_ratio,
+				typename ConversionFactorFrom::dimension_type>;
+			using ResolvedUnitTo   = conversion_factor<typename ConversionFactorTo::conversion_ratio,
+                typename ConversionFactorTo::dimension_type>;
+			return convert<ResolvedUnitFrom, ResolvedUnitTo, std::decay_t<decltype(value)>>(value);
+		};
+
+		[[maybe_unused]] constexpr auto pi_convert = [](const auto& value) {
+			using ResolvedUnitFrom = conversion_factor<typename ConversionFactorFrom::conversion_ratio,
+				typename ConversionFactorFrom::dimension_type, typename ConversionFactorFrom::pi_exponent_ratio>;
+			using ResolvedUnitTo   = conversion_factor<typename ConversionFactorTo::conversion_ratio,
+                typename ConversionFactorTo::dimension_type, typename ConversionFactorTo::pi_exponent_ratio>;
+			return convert<ResolvedUnitFrom, ResolvedUnitTo, std::decay_t<decltype(value)>>(value);
+		};
+
+		// same exact unit on both sides
+		if constexpr (std::is_same_v<ConversionFactorFrom, ConversionFactorTo>)
+		{
+			return static_cast<To>(value);
+		}
+		// PI REQUIRED, no translation
+		else if constexpr (!std::is_same_v<std::ratio<0>, PiRatio> && std::is_same_v<std::ratio<0>, Translation>)
+		{
+			using CommonUnderlying = std::common_type_t<To, From, UNIT_LIB_DEFAULT_TYPE>;
+
+			// constexpr pi in numerator
+			if constexpr (PiRatio::num / PiRatio::den >= 1 && PiRatio::num % PiRatio::den == 0)
+			{
+				return static_cast<To>(normal_convert(static_cast<CommonUnderlying>(value) *
+					static_cast<CommonUnderlying>(pow(detail::PI_VAL, PiRatio::num / PiRatio::den))));
+			}
+			// constexpr pi in denominator
+			else if constexpr (PiRatio::num / PiRatio::den <= -1 && PiRatio::num % PiRatio::den == 0)
+			{
+				return static_cast<To>(normal_convert(static_cast<CommonUnderlying>(value) /
+					static_cast<CommonUnderlying>(pow(detail::PI_VAL, -PiRatio::num / PiRatio::den))));
+			}
+			// non-constexpr pi in numerator. This case (only) isn't actually constexpr.
+			else if constexpr (PiRatio::num / PiRatio::den < 1 && PiRatio::num / PiRatio::den > -1)
+			{
+				return static_cast<To>(normal_convert(static_cast<CommonUnderlying>(value) *
+					static_cast<CommonUnderlying>(std::pow(detail::PI_VAL, PiRatio::num / PiRatio::den))));
+			}
+		}
+		// Translation required, no pi variable
+		else if constexpr (std::is_same_v<std::ratio<0>, PiRatio> && !std::is_same_v<std::ratio<0>, Translation>)
+		{
+			using CommonUnderlying = std::common_type_t<To, From, UNIT_LIB_DEFAULT_TYPE>;
+
+			return static_cast<To>(normal_convert(static_cast<CommonUnderlying>(value)) +
+				(static_cast<CommonUnderlying>(Translation::num) / static_cast<CommonUnderlying>(Translation::den)));
+		}
+		// pi and translation needed
+		else if constexpr (!std::is_same_v<std::ratio<0>, PiRatio> && !std::is_same_v<std::ratio<0>, Translation>)
+		{
+			using CommonUnderlying = std::common_type_t<To, From, UNIT_LIB_DEFAULT_TYPE>;
+
+			return static_cast<To>(pi_convert(static_cast<CommonUnderlying>(value)) +
+				(static_cast<CommonUnderlying>(Translation::num) / static_cast<CommonUnderlying>(Translation::den)));
+		}
+		// normal conversion between two different units
+		else
+		{
+			using CommonUnderlying = std::common_type_t<To, From, std::intmax_t>;
+
+			if constexpr (Ratio::num == 1 && Ratio::den == 1)
+				return static_cast<To>(value);
+			if constexpr (Ratio::num != 1 && Ratio::den == 1)
+				return static_cast<To>(
+					static_cast<CommonUnderlying>(value) * static_cast<CommonUnderlying>(Ratio::num));
+			if constexpr (Ratio::num == 1 && Ratio::den != 1)
+				return static_cast<To>(
+					static_cast<CommonUnderlying>(value) / static_cast<CommonUnderlying>(Ratio::den));
+			if constexpr (Ratio::num != 1 && Ratio::den != 1)
+				return static_cast<To>(
+					(static_cast<CommonUnderlying>(value) * static_cast<CommonUnderlying>(Ratio::num)) /
+					static_cast<CommonUnderlying>(Ratio::den));
+		}
+	}
+
+	/** @cond */ // DOXYGEN IGNORE
+	namespace detail
+	{
+		/**
+		 * @brief		SFINAE helper to prevent warnings in Clang 6 when `From` or `To` is a `conversion_factor`.
+		 * @details		`typename T::conversion_factor` is interpreted as a constructor when `T` is a
+		 *				`conversion_factor` (-Winjected-class-name).
+		 */
+		template<class UnitFrom, class UnitTo>
+		struct delayed_is_same_dimension : std::false_type
+		{
+			static constexpr bool value =
+				traits::is_same_dimension_v<typename UnitFrom::conversion_factor, typename UnitTo::conversion_factor>;
+		};
+
+		/**
+		 * @brief		SFINAE helper to test that types are convertible `unit`s.
+		 */
+		template<class From, class To>
+		inline constexpr bool is_convertible_unit =
+			std::conjunction_v<traits::is_unit<From>, traits::is_unit<To>, delayed_is_same_dimension<From, To>>;
+	}               // namespace detail
+	/** @endcond */ // END DOXYGEN IGNORE
+
+	/**
+	 * @ingroup		Conversion
+	 * @brief		converts an unit to another unit.
+	 * @details		Converts the value of an unit to another unit. E.g. @code meter_t result =
+	 *				convert<meters>(foot_t(1.0));	// result == 3.28084_m @endcode Intermediate
+	 *				computations are carried in the widest representation before being converted to `UnitTo`.
+	 *				`is_convertible_unit_v<UnitFrom, UnitTo>` shall be `true`.
+	 * @sa			unit	for implicit conversion of unit containers.
+	 * @tparam		UnitFrom unit to convert to `UnitTo`. `is_unit_v<UnitFrom>` shall be `true`.
+	 * @tparam		UnitTo unit to convert `from` to. `is_unit_v<UnitTo>` shall be `true`.
+	 * @returns		from, converted from units of `UnitFrom` to `UnitTo`.
+	 */
+	template<class UnitTo, class UnitFrom, std::enable_if_t<detail::is_convertible_unit<UnitFrom, UnitTo>, int> = 0>
+	constexpr UnitTo convert(const UnitFrom& from) noexcept
+	{
+		return UnitTo(convert<typename UnitFrom::conversion_factor, typename UnitTo::conversion_factor,
+						  typename UnitTo::underlying_type>(from.to_linearized()),
+			linearized_value);
+	}
+
+	//----------------------------------
+	//	NUMERICAL SCALE TRAITS
+	//----------------------------------
+
+	namespace traits
+	{
+		/** @cond */ // DOXYGEN IGNORE
+		namespace detail
+		{
+			template<class NumericalScale>
+			struct invocable_scale
+			{
+				template<class T,
+					std::enable_if_t<
+						std::is_same_v<decltype(NumericalScale::linearize(T{})), decltype(NumericalScale::scale(T{}))>,
+						int> = 0>
+				decltype(NumericalScale::scale(T{})) operator()(T);
+			};
+		}               // namespace detail
+		/** @endcond */ // END DOXYGEN IGNORE
+
+		/**
+		 * @ingroup		TypeTraits
+		 * @brief		Trait which tests whether `T` meets the requirements for a numerical scale
+		 * @details		A numerical scale must have static member functions named `linearize` and `scale`
+		 *				that take one `Ret` argument and return a `Ret` value, where
+		 *				`linearize` returns the linearized input value and
+		 *				`scale` returns the scaled input value.
+		 *
+		 *				Numerical scales are used by `units::unit` to linearize and scale values
+		 *				if they represent things like dB.
+		 */
+		template<class T, class Ret>
+		using is_numerical_scale = std::is_invocable_r<Ret, detail::invocable_scale<T>, Ret>;
+
+		template<class T, class Ret>
+		inline constexpr bool is_numerical_scale_v = is_numerical_scale<T, Ret>::value;
+	} // namespace traits
+
+	//------------------------------
+	//	UNIT TYPE TRAITS
+	//------------------------------
+
+	namespace traits
+	{
+#ifdef FOR_DOXYGEN_PURPOSOES_ONLY
+		/**
+		 * @ingroup		TypeTraits
+		 * @brief		Trait for accessing the publically defined types of `units::unit`
+		 * @details		The units library determines certain properties of the unit types passed to them
+		 *				and what they represent by using the members of the corresponding unit_traits instantiation.
+		 */
+		template<typename T>
+		struct unit_traits
+		{
+			typedef typename T::numerical_scale_type
+				numerical_scale_type; ///< Type of the unit numerical_scale (e.g. linear_scale, decibel_scale). This
+									  ///< property is used to enable the proper linear or logarithmic arithmetic
+									  ///< functions.
+			typedef
+				typename T::underlying_type underlying_type; ///< Underlying storage type of the `unit`, e.g. `double`.
+			typedef typename T::value_type
+				value_type; ///< Synonym for underlying type. May be removed in future versions. Prefer underlying_type.
+			typedef
+				typename T::conversion_factor conversion_factor; ///< Type of unit the `unit` represents, e.g. `meters`
+		};
+#endif
+
+		/** @cond */ // DOXYGEN IGNORE
+		/**
+		 * @brief		unit_traits specialization for things which are not unit
+		 * @details
+		 */
+		template<typename T, typename = void>
+		struct unit_traits
+		{
+			using numerical_scale_type = void;
+			using underlying_type      = void;
+			using value_type           = void;
+			using conversion_factor    = void;
+		};
+
+		/**
+		 * @ingroup		TypeTraits
+		 * @brief		Trait for accessing the publically defined types of `units::unit`
+		 * @details
+		 */
+		template<typename T>
+		struct unit_traits<T,
+			std::void_t<typename T::numerical_scale_type, typename T::underlying_type, typename T::value_type,
+				typename T::conversion_factor>>
+		{
+			using numerical_scale_type = typename T::numerical_scale_type;
+			using underlying_type      = typename T::underlying_type;
+			using value_type           = typename T::value_type;
+			using conversion_factor    = typename T::conversion_factor;
+		};
+		/** @endcond */ // END DOXYGEN IGNORE
+	}                   // namespace traits
+
+	namespace traits
+	{
+		/**
+		 * @ingroup		TypeTraits
+		 * @brief		Trait which tests whether two container types derived from `unit` are convertible to each other
+		 * @details		Inherits from `std::true_type` or `std::false_type`. Use `is_convertible_unit_v<U1, U2>` to test
+		 *				whether `class U1` is convertible to `class U2`. Note: convertible has both the semantic
+		 *				meaning, (i.e. meters can be converted to feet), and the c++ meaning of conversion (type meters
+		 *				can be converted to type feet). Conversion is always symmetric, so if U1 is convertible to U2,
+		 *				then U2 will be convertible to U1.
+		 * @tparam		U1 Unit to convert from.
+		 * @tparam		U2 Unit to convert to.
+		 * @sa			is_convertible_conversion_factor
+		 */
+		template<class U1, class U2>
+		using is_convertible_unit = is_same_dimension<typename units::traits::unit_traits<U1>::conversion_factor,
+			typename units::traits::unit_traits<U2>::conversion_factor>;
+
+		template<class U1, class U2>
+		inline constexpr bool is_convertible_unit_v = is_convertible_unit<U1, U2>::value;
+
+		/** @cond */ // DOXYGEN IGNORE
+		namespace detail
+		{
+			template<class ConversionFactor, class T, class NumericalScale>
+			unit<ConversionFactor, T, NumericalScale> unit_base_t_impl(
+				const volatile unit<ConversionFactor, T, NumericalScale>*);
+
+			template<class T, bool IsUnit = false>
+			struct unit_base_impl
+			{
+			};
+
+			template<class T>
+			struct unit_base_impl<T, true>
+			{
+				using type = decltype(unit_base_t_impl(std::declval<T*>()));
+			};
+		}               // namespace detail
+		/** @endcond */ // END DOXYGEN IGNORE
+
+		/**
+		 * @ingroup		TypeTraits
+		 * @brief		SFINAE-able trait that names the `unit` base of `T`.
+		 * @details		If `is_unit_v<T>` is `true`, the member `type` alias names the cv-unqualified `unit`
+		 *				specialization that `T` is derived from. Otherwise, there is no `type` member. Note that
+		 *				`unit_base_t<unit<...>>` names `unit<...>`.
+		 */
+		template<class T>
+		struct unit_base : detail::unit_base_impl<T, is_unit<T>::value>
+		{
+		};
+
+		template<class T>
+		using unit_base_t = typename unit_base<T>::type;
+
+	} // namespace traits
+
+	//----------------------------------
+	//	UNIT TYPE
+	//----------------------------------
+
+	/** @cond */ // DOXYGEN IGNORE
+	// forward declaration
+	struct linear_scale;
+	struct decibel_scale;
+
+	namespace detail
+	{
+		/**
+		 * @brief		SFINAE helper to test if an arithmetic conversion is lossless.
+		 */
+		template<class From, class To>
+		inline constexpr bool is_losslessly_convertible = std::is_arithmetic_v<From> &&
+			(std::is_floating_point_v<To> || !std::is_floating_point_v<From>);
+
+		/**
+		 * @brief		Trait which tests if a unit type can be converted to another unit type without truncation error.
+		 * @details		Valid only when the involved units have integral underlying types.
+		 */
+		template<class ConversionFactorFrom, class ConversionFactorTo>
+		struct is_non_truncated_convertible_unit : std::false_type
+		{
+			static constexpr bool value = std::ratio_divide<typename ConversionFactorFrom::conversion_ratio,
+											  typename ConversionFactorTo::conversion_ratio>::den == 1;
+		};
+
+		/**
+		 * @brief		SFINAE helper to test if a conversion of units is lossless.
+		 */
+		template<class UnitFrom, class UnitTo>
+		inline constexpr bool is_losslessly_convertible_unit =
+			std::conjunction_v<traits::is_convertible_unit<UnitFrom, UnitTo>,
+				std::disjunction<std::is_floating_point<typename UnitTo::underlying_type>,
+					std::conjunction<std::negation<std::is_floating_point<typename UnitFrom::underlying_type>>,
+						detail::is_non_truncated_convertible_unit<typename UnitFrom::conversion_factor,
+							typename UnitTo::conversion_factor>>>>;
+
+		/**
+		 * @brief		SFINAE helper to test if a `conversion_factor` is of the time dimension.
+		 */
+		template<class ConversionFactor>
+		inline constexpr bool is_time_conversion_factor =
+			traits::is_same_dimension_v<ConversionFactor, conversion_factor<std::ratio<1>, dimension::time>>;
+
+		/**
+		 * @brief		helper type to identify units.
+		 * @details		A non-templated base class for `unit` which enables compile-time testing.
+		 */
+		struct _unit
+		{
+		};
+	}               // namespace detail
+	/** @endcond */ // END DOXYGEN IGNORE
+
+	namespace traits
+	{
+		// forward declaration
+		template<typename T>
+		struct is_dimensionless_unit;
+
+		/**
+		 * @ingroup		TypeTraits
+		 * @brief		Traits which tests if a class is a `unit`
+		 * @details		Inherits from `std::true_type` or `std::false_type`. Use `is_unit_v<T>` to test
+		 *				whether `class T` implements a `unit`.
+		 */
+		template<class T>
+		struct is_unit : std::is_base_of<units::detail::_unit, T>::type
+		{
+		};
+
+		template<class T>
+		inline constexpr bool is_unit_v = is_unit<T>::value;
+	} // namespace traits
+
+	/**
+	 * @ingroup		UnitTypes
+	 * @brief		Describes objects that represent quantities of a given unit.
+	 * @details		Stores a value which represents a quantity in the given units. Units
+	 *				(except dimensionless units) are *not* convertible to arithmetic types, in order to
+	 *				provide type safety in dimensional analysis. Units *are* implicitly
+	 *				convertible to other units types of the same dimension, if such conversion is lossless.
+	 *				Units support various types of arithmetic operations, depending on their scale type.
+	 *
+	 *				The value of an `unit` can only be set on construction, or changed by assignment
+	 *				from another `unit` type. If necessary, the underlying value can be accessed
+	 *				using `operator()`: @code
+	 *				meter_t m(5.0);
+	 *				double val = m(); // val == 5.0	@endcode.
+	 * @tparam		ConversionFactor `conversion_factor` of the represented unit (e.g. meters)
+	 * @tparam		T underlying type of the storage. Defaults to `UNIT_LIB_DEFAULT_TYPE`.
+	 * @tparam		NumericalScale optional scale class for the units. Defaults to linear (i.e. does
+	 *				not scale the unit value). Examples of non-linear scales could be logarithmic,
+	 *				decibel, or richter scales. Numerical scales must adhere to the numerical-scale
+	 *				concept, i.e. `is_numerical_scale_v<...>` must be `true`.
+	 * @sa
+	 *				- \ref lengthUnits "length units"
+	 *				- \ref massUnits "mass units"
+	 *				- \ref timeUnits "time units"
+	 *				- \ref angleUnits "angle units"
+	 *				- \ref currentUnits "current units"
+	 *				- \ref temperatureUnits "temperature units"
+	 *				- \ref substanceUnits "substance units"
+	 *				- \ref luminousIntensityUnits "luminous intensity units"
+	 *				- \ref solidAngleUnits "solid angle units"
+	 *				- \ref frequencyUnits "frequency units"
+	 *				- \ref velocityUnits "velocity units"
+	 *				- \ref angularVelocityUnits "angular velocity units"
+	 *				- \ref accelerationUnits "acceleration units"
+	 *				- \ref forceUnits "force units"
+	 *				- \ref pressureUnits "pressure units"
+	 *				- \ref chargeUnits "charge units"
+	 *				- \ref energyUnits "energy units"
+	 *				- \ref powerUnits "power units"
+	 *				- \ref voltageUnits "voltage units"
+	 *				- \ref capacitanceUnits "capacitance units"
+	 *				- \ref impedanceUnits "impedance units"
+	 *				- \ref magneticFluxUnits "magnetic flux units"
+	 *				- \ref magneticFieldStrengthUnits "magnetic field strength units"
+	 *				- \ref inductanceUnits "inductance units"
+	 *				- \ref luminousFluxUnits "luminous flux units"
+	 *				- \ref illuminanceUnits "illuminance units"
+	 *				- \ref radiationUnits "radiation units"
+	 *				- \ref torqueUnits "torque units"
+	 *				- \ref areaUnits "area units"
+	 *				- \ref volumeUnits "volume units"
+	 *				- \ref densityUnits "density units"
+	 *				- \ref concentrationUnits "concentration units"
+	 *				- \ref constantUnits "constant units"
+	 */
+	template<class ConversionFactor, typename T = UNIT_LIB_DEFAULT_TYPE, class NumericalScale = linear_scale>
+	class unit : public ConversionFactor, private NumericalScale, units::detail::_unit
+	{
+		static_assert(traits::is_conversion_factor_v<ConversionFactor>,
+			"Template parameter `ConversionFactor` must be a conversion factor. Check that you aren't using an unit "
+			"type (_t).");
+		static_assert(traits::is_numerical_scale_v<NumericalScale, T>,
+			"Template parameter `NumericalScale` does not conform to the `is_numerical_scale` concept.");
+
+	public:
+		using numerical_scale_type = NumericalScale; ///< Type of the numerical scale of the unit (e.g. linear_scale)
+		using underlying_type      = T;              ///< Type of the underlying storage of the unit (e.g. double)
+		using value_type =
+			T; ///< Synonym for underlying type. May be removed in future versions. Prefer underlying_type.
+		using conversion_factor = ConversionFactor; ///< Type of `conversion_factor` the `unit` represents (e.g. meters)
+
+		/**
+		 * @ingroup		Constructors
+		 * @brief		default constructor.
+		 */
+		constexpr unit() = default;
+
+		/**
+		 * @ingroup		Constructors
+		 * @brief		default copy constructor.
+		 */
+		constexpr unit(const unit&) = default;
+
+		/**
+		 * @brief		constructor
+		 * @details		constructs a new unit with `value`.
+		 * @param[in]	value	unit magnitude.
+		 */
+		template<class Ty, class Cf = ConversionFactor,
+			std::enable_if_t<!traits::is_dimensionless_unit<Cf>::value && detail::is_losslessly_convertible<Ty, T>,
+				int> = 0>
+		explicit constexpr unit(const Ty value) noexcept
+		  : linearized_value(NumericalScale::linearize(static_cast<T>(value)))
+		{
+		}
+
+		/**
+		 * @brief		constructor
+		 * @details		constructs a new unit with `value`.
+		 * @param[in]	value	linearized unit magnitude.
+		 */
+		template<class Ty, std::enable_if_t<detail::is_losslessly_convertible<Ty, T>, int> = 0>
+		explicit constexpr unit(const Ty value, linearized_value_t) noexcept : linearized_value(value)
+		{
+		}
+
+		/**
+		 * @brief		constructor
+		 * @details		enable implicit conversions from T types ONLY for linear dimensionless units
+		 * @param[in]	value value of the unit
+		 */
+		template<class Ty, class Cf = ConversionFactor,
+			std::enable_if_t<traits::is_dimensionless_unit<Cf>::value && detail::is_losslessly_convertible<Ty, T>,
+				int> = 0>
+		constexpr unit(const Ty value) noexcept : linearized_value(NumericalScale::linearize(static_cast<T>(value)))
+		{
+		}
+
+		/**
+		 * @brief		chrono constructor
+		 * @details		enable implicit conversions from std::chrono::duration types ONLY for time units
+		 * @param[in]	value value of the unit
+		 */
+		template<class Rep, class Period, typename Cf = ConversionFactor,
+			std::enable_if_t<detail::is_time_conversion_factor<Cf> && detail::is_losslessly_convertible<Rep, T>, int> =
+				0>
+		constexpr unit(const std::chrono::duration<Rep, Period>& value) noexcept
+		  : linearized_value(NumericalScale::linearize(units::convert<unit>(
+				units::unit<units::conversion_factor<Period, dimension::time>, Rep>(value.count()))()))
+		{
+		}
+
+		/**
+		 * @brief		converting constructor
+		 * @details		performs implicit unit conversions if required.
+		 * @param[in]	rhs unit to copy.
+		 */
+		template<class ConversionFactorRhs, typename Ty, class NsRhs,
+			std::enable_if_t<detail::is_losslessly_convertible_unit<unit<ConversionFactorRhs, Ty, NsRhs>, unit>, int> =
+				0>
+		constexpr unit(const unit<ConversionFactorRhs, Ty, NsRhs>& rhs) noexcept
+		  : linearized_value(units::convert<unit>(rhs).linearized_value)
+		{
+		}
+
+		/**
+		 * @brief		default assignment
+		 * @details		performs implicit unit conversions if required.
+		 * @param[in]	rhs unit to copy.
+		 */
+		constexpr unit& operator=(const unit& rhs) noexcept = default;
+
+		/**
+		 * @brief		assignment
+		 * @details		performs implicit conversions from built-in types ONLY for dimensionless units
+		 * @param[in]	rhs value to copy.
+		 */
+		template<class Cf = ConversionFactor, class = std::enable_if_t<traits::is_dimensionless_unit<Cf>::value>>
+		constexpr unit& operator=(const underlying_type& rhs) noexcept
+		{
+			linearized_value = rhs;
+			return *this;
+		}
+
+		/**
+		 * @brief		less-than
+		 * @details		compares the linearized value of two units. Performs unit conversions if necessary.
+		 * @param[in]	rhs right-hand side unit for the comparison
+		 * @returns		true IFF the value of `this` is less than the value of `rhs`
+		 */
+		template<class ConversionFactorRhs, typename Ty, class NsRhs>
+		constexpr bool operator<(const unit<ConversionFactorRhs, Ty, NsRhs>& rhs) const noexcept
+		{
+			using CommonUnit = std::common_type_t<unit, unit<ConversionFactorRhs, Ty, NsRhs>>;
+			return (CommonUnit(*this).linearized_value < CommonUnit(rhs).linearized_value);
+		}
+
+		/**
+		 * @brief		less-than or equal
+		 * @details		compares the linearized value of two units. Performs unit conversions if necessary.
+		 * @param[in]	rhs right-hand side unit for the comparison
+		 * @returns		true IFF the value of `this` is less than or equal to the value of `rhs`
+		 */
+		template<class ConversionFactorRhs, typename Ty, class NsRhs>
+		constexpr bool operator<=(const unit<ConversionFactorRhs, Ty, NsRhs>& rhs) const noexcept
+		{
+			using CommonUnit = std::common_type_t<unit, unit<ConversionFactorRhs, Ty, NsRhs>>;
+			return (CommonUnit(*this).linearized_value <= CommonUnit(rhs).linearized_value);
+		}
+
+		/**
+		 * @brief		greater-than
+		 * @details		compares the linearized value of two units. Performs unit conversions if necessary.
+		 * @param[in]	rhs right-hand side unit for the comparison
+		 * @returns		true IFF the value of `this` is greater than the value of `rhs`
+		 */
+		template<class ConversionFactorRhs, typename Ty, class NsRhs>
+		constexpr bool operator>(const unit<ConversionFactorRhs, Ty, NsRhs>& rhs) const noexcept
+		{
+			using CommonUnit = std::common_type_t<unit, unit<ConversionFactorRhs, Ty, NsRhs>>;
+			return (CommonUnit(*this).linearized_value > CommonUnit(rhs).linearized_value);
+		}
+
+		/**
+		 * @brief		greater-than or equal
+		 * @details		compares the linearized value of two units. Performs unit conversions if necessary.
+		 * @param[in]	rhs right-hand side unit for the comparison
+		 * @returns		true IFF the value of `this` is greater than or equal to the value of `rhs`
+		 */
+		template<class ConversionFactorRhs, typename Ty, class NsRhs>
+		constexpr bool operator>=(const unit<ConversionFactorRhs, Ty, NsRhs>& rhs) const noexcept
+		{
+			using CommonUnit = std::common_type_t<unit, unit<ConversionFactorRhs, Ty, NsRhs>>;
+			return (CommonUnit(*this).linearized_value >= CommonUnit(rhs).linearized_value);
+		}
+
+		/**
+		 * @brief		equality
+		 * @details		compares the linearized value of two units. Performs unit conversions if necessary.
+		 * @param[in]	rhs right-hand side unit for the comparison
+		 * @returns		true IFF the value of `this` exactly equal to the value of rhs.
+		 * @note		This may not be suitable for all applications when the underlying_type of unit is a double.
+		 */
+		template<class ConversionFactorRhs, typename Ty, class NsRhs>
+		constexpr std::enable_if_t<std::is_floating_point_v<T> || std::is_floating_point_v<Ty>, bool> operator==(
+			const unit<ConversionFactorRhs, Ty, NsRhs>& rhs) const noexcept
+		{
+			using CommonUnit       = std::common_type_t<unit, unit<ConversionFactorRhs, Ty, NsRhs>>;
+			using CommonUnderlying = typename CommonUnit::underlying_type;
+
+			const auto common_lhs(CommonUnit(*this).linearized_value);
+			const auto common_rhs(CommonUnit(rhs).linearized_value);
+
+			return abs(common_lhs - common_rhs) <
+				std::numeric_limits<CommonUnderlying>::epsilon() * abs(common_lhs + common_rhs) ||
+				abs(common_lhs - common_rhs) < std::numeric_limits<CommonUnderlying>::min();
+		}
+
+		template<class ConversionFactorRhs, typename Ty, class NsRhs>
+		constexpr std::enable_if_t<std::is_integral<T>::value && std::is_integral<Ty>::value, bool> operator==(
+			const unit<ConversionFactorRhs, Ty, NsRhs>& rhs) const noexcept
+		{
+			using CommonUnit = std::common_type_t<unit, unit<ConversionFactorRhs, Ty, NsRhs>>;
+			return CommonUnit(*this).linearized_value == CommonUnit(rhs).linearized_value;
+		}
+
+		/**
+		 * @brief		inequality
+		 * @details		compares the linearized value of two units. Performs unit conversions if necessary.
+		 * @param[in]	rhs right-hand side unit for the comparison
+		 * @returns		true IFF the value of `this` is not equal to the value of rhs.
+		 * @note		This may not be suitable for all applications when the underlying_type of unit is a double.
+		 */
+		template<class ConversionFactorRhs, typename Ty, class NsRhs>
+		constexpr bool operator!=(const unit<ConversionFactorRhs, Ty, NsRhs>& rhs) const noexcept
+		{
+			return !(*this == rhs);
+		}
+
+		/**
+		 * @brief		unit value
+		 * @returns		value of the unit in it's underlying, non-safe type.
+		 */
+		constexpr T operator()() const noexcept
+		{
+			return NumericalScale::scale(linearized_value);
+		}
+
+		/**
+		 * @brief		unit value
+		 * @returns		value of the unit in it's underlying, non-safe type.
+		 */
+		constexpr underlying_type value() const noexcept
+		{
+			return static_cast<underlying_type>(*this);
+		}
+
+		/**
+		 * @brief		unit value
+		 * @returns		value of the unit converted to an arithmetic, non-safe type.
+		 */
+		template<typename Ty, std::enable_if_t<std::is_arithmetic_v<Ty>, int> = 0>
+		constexpr Ty to() const noexcept
+		{
+			return static_cast<Ty>(*this);
+		}
+
+		/**
+		 * @brief		linearized unit value
+		 * @returns		linearized value of unit which has a (possibly) non-linear scale. For `unit` types with
+		 *				linear scales, this is equivalent to `value`.
+		 */
+		constexpr T to_linearized() const noexcept
+		{
+			return linearized_value;
+		}
+
+		/**
+		 * @brief		conversion
+		 * @details		Converts to a different unit. Units can be converted to other units
+		 *				implicitly, but this can be used in cases where the explicit notation of a conversion
+		 *				is beneficial, or where an prvalue unit is needed.
+		 * @tparam		Cf conversion factor of the unit to convert to
+		 * @tparam		Ty underlying type of the unit to convert to
+		 * @returns		a unit with the specified parameters containing the equivalent value to
+		 *				*this.
+		 */
+		template<class Cf, typename Ty = T>
+		constexpr unit<Cf, Ty> convert() const noexcept
+		{
+			static_assert(traits::is_conversion_factor_v<Cf>, "Template parameter `Cf` must be a conversion factor.");
+			return unit<Cf, Ty>(*this);
+		}
+
+		/**
+		 * @brief		implicit type unsafe conversion.
+		 * @details		only enabled for dimensionless unit types.
+		 */
+		template<class Ty,
+			std::enable_if_t<traits::is_dimensionless_unit<ConversionFactor>::value && std::is_arithmetic<Ty>::value,
+				int> = 0>
+		constexpr operator Ty() const noexcept
+		{
+			// this conversion also resolves any PI exponents, by converting from a non-zero PI ratio to a zero-pi
+			// ratio.
+			return units::convert<units::unit<units::conversion_factor<std::ratio<1>, units::dimension::dimensionless>,
+				Ty, NumericalScale>>(*this)();
+		}
+
+		/**
+		 * @brief		explicit type unsafe conversion.
+		 * @details		only enabled for non-dimensionless unit types.
+		 */
+		template<class Ty,
+			std::enable_if_t<!traits::is_dimensionless_unit<ConversionFactor>::value && std::is_arithmetic<Ty>::value,
+				int> = 0>
+		constexpr explicit operator Ty() const noexcept
+		{
+			return static_cast<Ty>((*this)());
+		}
+
+		/**
+		 * @brief		chrono implicit type conversion.
+		 * @details		only enabled for time unit types.
+		 */
+		template<class Rep, class Period, typename Cf = ConversionFactor,
+			std::enable_if_t<detail::is_time_conversion_factor<Cf> && detail::is_losslessly_convertible<T, Rep>, int> =
+				0>
+		constexpr operator std::chrono::duration<Rep, Period>() const noexcept
+		{
+			return std::chrono::duration<Rep, Period>(
+				units::unit<units::conversion_factor<Period, dimension::time>, Rep>(*this)());
+		}
+
+		/**
+		 * @brief		returns the unit name
+		 */
+		template<class Unit = unit>
+		constexpr const char* name() const noexcept
+		{
+			return unit_name_v<Unit>;
+		}
+
+		/**
+		 * @brief		returns the unit abbreviation
+		 */
+		template<class Unit = unit>
+		constexpr const char* abbreviation() const noexcept
+		{
+			return unit_abbreviation_v<Unit>;
+		}
+
+	private:
+		template<class Cf, typename Ty, class Ns>
+		friend class unit;
+
+		T linearized_value;
+	};
+
+	//------------------------------
+	//	UNIT NON-MEMBER FUNCTIONS
+	//------------------------------
+
+	/**
+	 * @ingroup		UnitTypes
+	 * @brief		Constructs a unit container from an arithmetic type.
+	 * @details		make_unit can be used to construct a unit container from an arithmetic type, as an alternative to
+	 *				using the explicit constructor. Unlike the explicit constructor it forces the user to explicitly
+	 *				specify the units.
+	 * @tparam		UnitType Type to construct.
+	 * @tparam		T		Arithmetic type.
+	 * @param[in]	value	Arithmetic value that represents a quantity in units of `UnitType`.
+	 */
+	template<class UnitType, typename T,
+		std::enable_if_t<detail::is_losslessly_convertible<T, typename UnitType::underlying_type>, int> = 0>
+	constexpr UnitType make_unit(const T value) noexcept
+	{
+		static_assert(traits::is_unit_v<UnitType>, "Template parameter `UnitType` must be a unit type.");
+		return UnitType(value);
+	}
+
+#if !defined(UNIT_LIB_DISABLE_IOSTREAM)
+
+	//-----------------------------------------
+	//	OSTREAM OPERATOR FOR EPHEMERAL UNITS
+	//-----------------------------------------
+
+	template<class D, class E>
+	std::ostream& operator<<(std::ostream& os, const dim<D, E>&)
+	{
+		if constexpr (E::num != 0)
+			os << ' ' << D::abbreviation;
+		if constexpr (E::num != 0 && E::num != 1)
+		{
+			os << "^" << E::num;
+		}
+		if constexpr (E::den != 1)
+		{
+			os << "/" << E::den;
+		}
+		return os;
+	}
+
+	inline std::ostream& operator<<(std::ostream& os, const dimension_t<>&)
+	{
+		return os;
+	}
+
+	template<class Dim, class... Dims>
+	std::ostream& operator<<(std::ostream& os, const dimension_t<Dim, Dims...>&)
+	{
+		os << Dim{};
+		os << dimension_t<Dims...>{};
+		return os;
+	}
+
+	template<class ConversionFactor, typename T, class NumericalScale>
+	std::ostream& operator<<(std::ostream& os, const unit<ConversionFactor, T, NumericalScale>& obj)
+	{
+		using BaseConversion   = conversion_factor<std::ratio<1>, typename ConversionFactor::dimension_type>;
+		using BaseUnit         = unit<BaseConversion, T, NumericalScale>;
+		using PromotedBaseUnit = unit<BaseConversion, detail::floating_point_promotion_t<T>, NumericalScale>;
+
+		os << std::conditional_t<detail::is_losslessly_convertible_unit<std::decay_t<decltype(obj)>, BaseUnit>,
+			BaseUnit, PromotedBaseUnit>(obj)();
+
+		using DimType = traits::dimension_of_t<ConversionFactor>;
+		if constexpr (!DimType::empty)
+		{
+			os << DimType{};
+		}
+
+		return os;
+	}
+#endif
+
+	//------------------------------
+	//	std::common_type
+	//------------------------------
+
+	/** @cond */ // DOXYGEN IGNORE
+	namespace detail
+	{
+		/**
+		 * @brief		greatest common divisor of two ratios.
+		 */
+		template<class Ratio1, class Ratio2>
+		using ratio_gcd = std::ratio<std::gcd(Ratio1::num, Ratio2::num), std::lcm(Ratio1::den, Ratio2::den)>;
+	}               // namespace detail
+	/** @endcond */ // END DOXYGEN IGNORE
+} // end namespace units
+
+namespace std
+{
+	/**
+	 * @ingroup		STDTypeTraits
+	 * @brief		common type of units
+	 * @details		The `type` alias of the `std::common_type` of two `unit`s of the same dimension is the least precise
+	 *				`unit` to which both `unit` arguments can be converted to without requiring a division operation or
+	 *				truncating any value of these conversions, although floating-point units may have round-off errors.
+	 *				If the units have mixed scales, preference is given to `linear_scale` for their common type.
+	 */
+	template<class ConversionFactorLhs, class Tx, class ConversionFactorRhs, class Ty, class NumericalScale>
+	struct common_type<units::unit<ConversionFactorLhs, Tx, NumericalScale>,
+		units::unit<ConversionFactorRhs, Ty, NumericalScale>>
+	  : std::enable_if<units::traits::is_same_dimension_v<ConversionFactorLhs, ConversionFactorRhs>,
+			units::unit<units::traits::strong_t<units::conversion_factor<
+							units::detail::ratio_gcd<typename ConversionFactorLhs::conversion_ratio,
+								typename ConversionFactorRhs::conversion_ratio>,
+							units::traits::dimension_of_t<ConversionFactorLhs>,
+							units::detail::ratio_gcd<typename ConversionFactorLhs::pi_exponent_ratio,
+								typename ConversionFactorRhs::pi_exponent_ratio>,
+							units::detail::ratio_gcd<typename ConversionFactorLhs::translation_ratio,
+								typename ConversionFactorRhs::translation_ratio>>>,
+				common_type_t<Tx, Ty>, NumericalScale>>
+	{
+	};
+
+	/** @cond */ // DOXYGEN IGNORE
+	/**
+	 * @brief		`linear_scale` preferring specializations.
+	 */
+	template<class ConversionFactorLhs, class Tx, class ConversionFactorRhs, class Ty>
+	struct common_type<units::unit<ConversionFactorLhs, Tx, units::linear_scale>,
+		units::unit<ConversionFactorRhs, Ty, units::decibel_scale>>
+	  : common_type<units::unit<ConversionFactorLhs, Tx, units::linear_scale>,
+			units::unit<ConversionFactorRhs, Ty, units::linear_scale>>
+	{
+	};
+
+	template<class ConversionFactorLhs, class Tx, class ConversionFactorRhs, class Ty>
+	struct common_type<units::unit<ConversionFactorLhs, Tx, units::decibel_scale>,
+		units::unit<ConversionFactorRhs, Ty, units::linear_scale>>
+	  : common_type<units::unit<ConversionFactorLhs, Tx, units::linear_scale>,
+			units::unit<ConversionFactorRhs, Ty, units::linear_scale>>
+	{
+	};
+	/** @endcond */ // END DOXYGEN IGNORE
+} // namespace std
+
+namespace units
+{
+	//----------------------------------------
+	//	UNIT COMPOUND ASSIGNMENT OPERATORS
+	//----------------------------------------
+
+	/** @cond */ // DOXYGEN IGNORE
+	namespace detail
+	{
+		/**
+		 * @brief		Helper to make the use of a template parameter a non-deduced context.
+		 */
+		template<class T>
+		struct type_identity
+		{
+			using type = T;
+		};
+
+		template<class T>
+		using type_identity_t = typename type_identity<T>::type;
+	}               // namespace detail
+	/** @endcond */ // END DOXYGEN IGNORE
+
+	template<class UnitTypeLhs, std::enable_if_t<traits::is_unit_v<UnitTypeLhs>, int> = 0>
+	constexpr UnitTypeLhs& operator+=(UnitTypeLhs& lhs, const detail::type_identity_t<UnitTypeLhs>& rhs) noexcept
+	{
+		lhs = lhs + rhs;
+		return lhs;
+	}
+
+	template<class UnitTypeLhs, std::enable_if_t<traits::is_unit_v<UnitTypeLhs>, int> = 0>
+	constexpr UnitTypeLhs& operator-=(UnitTypeLhs& lhs, const detail::type_identity_t<UnitTypeLhs>& rhs) noexcept
+	{
+		lhs = lhs - rhs;
+		return lhs;
+	}
+
+	template<class UnitTypeLhs, std::enable_if_t<traits::is_unit_v<UnitTypeLhs>, int> = 0>
+	constexpr UnitTypeLhs& operator*=(UnitTypeLhs& lhs, const typename UnitTypeLhs::underlying_type& rhs) noexcept
+	{
+		lhs = lhs * rhs;
+		return lhs;
+	}
+
+	template<class UnitTypeLhs, std::enable_if_t<traits::is_unit_v<UnitTypeLhs>, int> = 0>
+	constexpr UnitTypeLhs& operator/=(UnitTypeLhs& lhs, const typename UnitTypeLhs::underlying_type& rhs) noexcept
+	{
+		lhs = lhs / rhs;
+		return lhs;
+	}
+
+	template<class UnitTypeLhs, std::enable_if_t<traits::is_unit_v<UnitTypeLhs>, int> = 0>
+	constexpr UnitTypeLhs& operator%=(UnitTypeLhs& lhs, const detail::type_identity_t<UnitTypeLhs>& rhs) noexcept
+	{
+		lhs = lhs % rhs;
+		return lhs;
+	}
+
+	template<class UnitTypeLhs, std::enable_if_t<traits::is_unit_v<UnitTypeLhs>, int> = 0>
+	constexpr UnitTypeLhs& operator%=(UnitTypeLhs& lhs, const typename UnitTypeLhs::underlying_type& rhs) noexcept
+	{
+		lhs = lhs % rhs;
+		return lhs;
+	}
+
+	//------------------------------
+	//	UNIT UNARY OPERATORS
+	//------------------------------
+
+	// unary addition: +T
+	template<class UnitTypeLhs, std::enable_if_t<traits::is_unit_v<UnitTypeLhs>, int> = 0>
+	constexpr UnitTypeLhs operator+(const UnitTypeLhs& u) noexcept
+	{
+		return u;
+	}
+
+	// prefix increment: ++T
+	template<class UnitTypeLhs, std::enable_if_t<traits::is_unit_v<UnitTypeLhs>, int> = 0>
+	constexpr UnitTypeLhs& operator++(UnitTypeLhs& u) noexcept
+	{
+		u = UnitTypeLhs(u() + 1);
+		return u;
+	}
+
+	// postfix increment: T++
+	template<class UnitTypeLhs, std::enable_if_t<traits::is_unit_v<UnitTypeLhs>, int> = 0>
+	constexpr UnitTypeLhs operator++(UnitTypeLhs& u, int) noexcept
+	{
+		auto ret = u;
+		u        = UnitTypeLhs(u() + 1);
+		return ret;
+	}
+
+	// unary addition: -T
+	template<class UnitTypeLhs, std::enable_if_t<traits::is_unit_v<UnitTypeLhs>, int> = 0>
+	constexpr UnitTypeLhs operator-(const UnitTypeLhs& u) noexcept
+	{
+		return UnitTypeLhs(-u());
+	}
+
+	// prefix increment: --T
+	template<class UnitTypeLhs, std::enable_if_t<traits::is_unit_v<UnitTypeLhs>, int> = 0>
+	constexpr UnitTypeLhs& operator--(UnitTypeLhs& u) noexcept
+	{
+		u = UnitTypeLhs(u() - 1);
+		return u;
+	}
+
+	// postfix increment: T--
+	template<class UnitTypeLhs, std::enable_if_t<traits::is_unit_v<UnitTypeLhs>, int> = 0>
+	constexpr UnitTypeLhs operator--(UnitTypeLhs& u, int) noexcept
+	{
+		auto ret = u;
+		u        = UnitTypeLhs(u() - 1);
+		return ret;
+	}
+
+	//------------------------------
+	//	UNIT_CAST
+	//------------------------------
+
+	/**
+	 * @ingroup		Conversion
+	 * @brief		Casts an unit to an arithmetic type.
+	 * @details		unit_cast can be used to remove the strong typing from an unit class, and convert it
+	 *				to an arithmetic type. This may be useful for compatibility with libraries
+	 *				and legacy code that don't support `unit` types. E.g
+	 * @code		meter_t unitVal(5);
+	 *				double value = units::unit_cast<double>(unitVal);	// value == 5.0
+	 * @endcode
+	 * @tparam		T		Type to cast the unit type to. Shall be an arithmetic type.
+	 * @tparam		UnitType	Type of the unit to cast to.
+	 * @param		value	Unit value to cast.
+	 * @sa			unit::to
+	 */
+	template<typename T, typename UnitType>
+	constexpr std::enable_if_t<std::is_arithmetic_v<T> && traits::is_unit_v<UnitType>, T> unit_cast(
+		const UnitType& value) noexcept
+	{
+		return static_cast<T>(value);
+	}
+
+	//------------------------------
+	//	NUMERICAL SCALE TRAITS
+	//------------------------------
+
+	// forward declaration
+	namespace traits
+	{
+		/**
+		 * @ingroup		TypeTraits
+		 * @brief		Trait which tests whether a type is inherited from a linear scale.
+		 * @details		Inherits from `std::true_type` or `std::false_type`. Use `has_linear_scale_v<U1 [, U2, ...]>` to
+		 *				test one or more types to see if they represent units whose scale is linear.
+		 * @tparam		T	one or more types to test.
+		 */
+		template<typename... T>
+		struct has_linear_scale : std::conjunction<std::is_base_of<units::linear_scale, T>...>
+		{
+		};
+
+		template<typename... T>
+		inline constexpr bool has_linear_scale_v = has_linear_scale<T...>::value;
+
+		/**
+		 * @ingroup		TypeTraits
+		 * @brief		Trait which tests whether a type is inherited from a decibel scale.
+		 * @details		Inherits from `std::true_type` or `std::false_type`. Use `has_decibel_scale_v<U1 [, U2, ...]>`
+		 *				to test one or more types to see if they represent units whose scale is in decibels.
+		 * @tparam		T	one or more types to test.
+		 */
+		template<typename... T>
+		struct has_decibel_scale : std::conjunction<std::is_base_of<units::decibel_scale, T>...>
+		{
+		};
+
+		template<typename... T>
+		inline constexpr bool has_decibel_scale_v = has_decibel_scale<T...>::value;
+
+	} // namespace traits
+
+	//----------------------------------
+	//	NUMERICAL SCALES
+	//----------------------------------
+
+	// Non-linear transforms may be used to pre and post scale units which are defined in terms of non-
+	// linear functions of their current value. A good example of a non-linear scale would be a
+	// logarithmic or decibel scale
+
+	//------------------------------
+	//	LINEAR SCALE
+	//------------------------------
+
+	/**
+	 * @brief		numerical scale which is linear
+	 * @details		Represents a linear numerical scale. This is the appropriate unit scale for almost
+	 *				all units almost all of the time.
+	 * @sa			unit
+	 */
+	struct linear_scale
+	{
+		/**
+		 * @brief		linearizes `value`
+		 * @tparam		T	underlying type of an unit
+		 * @tparam[in]  value value to linearize
+		 * @returns		`value`
+		 */
+		template<class T>
+		static constexpr T linearize(const T value) noexcept
+		{
+			return value;
+		}
+
+		/**
+		 * @brief		scales `value`
+		 * @tparam		T	underlying type of an unit
+		 * @tparam[in]  value value to scale
+		 * @returns		`value`
+		 */
+		template<class T>
+		static constexpr T scale(const T value) noexcept
+		{
+			return value;
+		}
+	};
+
+	//----------------------------------
+	//	dimensionless (LINEAR) UNITS
+	//----------------------------------
+
+	// dimensionless units are the *ONLY* units implicitly convertible to/from built-in types.
+	struct dimensionless_unit : conversion_factor<std::ratio<1>, units::dimension::dimensionless>
+	{
+	};
+
+	UNIT_ADD_SCALED_UNIT_DEFINITION(dimensionless, ::units::linear_scale, dimensionless_unit)
+
+	namespace traits
+	{
+		template<>
+		struct strong<units::detail::conversion_factor_base_t<dimensionless_unit>>
+		{
+			using type = dimensionless_unit;
+		};
+	} // namespace traits
+
+	UNIT_ADD_STRONG(::units::dimensionless_unit, ::units::dimensionless, ::units::linear_scale)
+
+	UNIT_ADD_DIMENSION_TRAIT(dimensionless)
+
+} // namespace units
+
+UNIT_ADD_STD_SPECIALIZATIONS(::units::dimensionless)
+
+namespace units
+{
+	//------------------------------
+	//	LINEAR ARITHMETIC
+	//------------------------------
+
+	/// Addition operator for unit types with a linear_scale.
+	template<class UnitTypeLhs, class UnitTypeRhs,
+		std::enable_if_t<traits::is_convertible_unit_v<UnitTypeLhs, UnitTypeRhs> &&
+				traits::has_linear_scale_v<UnitTypeLhs, UnitTypeRhs>,
+			int> = 0>
+	constexpr std::common_type_t<UnitTypeLhs, UnitTypeRhs> operator+(
+		const UnitTypeLhs& lhs, const UnitTypeRhs& rhs) noexcept
+	{
+		using CommonUnit = decltype(lhs + rhs);
+		return CommonUnit(CommonUnit(lhs)() + CommonUnit(rhs)());
+	}
+
+	/// Addition operator for dimensionless unit types with a linear_scale. dimensionless types can be implicitly
+	/// converted to built-in types.
+	template<class UnitTypeLhs, typename T,
+		std::enable_if_t<std::is_arithmetic_v<T> && traits::has_linear_scale_v<UnitTypeLhs> &&
+				traits::is_dimensionless_unit_v<UnitTypeLhs>,
+			int> = 0>
+	constexpr traits::replace_underlying_t<UnitTypeLhs, std::common_type_t<typename UnitTypeLhs::underlying_type, T>>
+	operator+(const UnitTypeLhs& lhs, T rhs) noexcept
+	{
+		using CommonUnit = decltype(lhs + rhs);
+		return CommonUnit(CommonUnit(lhs)() + rhs);
+	}
+
+	/// Addition operator for dimensionless unit types with a linear_scale. dimensionless types can be implicitly
+	/// converted to built-in types.
+	template<class UnitTypeRhs, typename T,
+		std::enable_if_t<std::is_arithmetic_v<T> && traits::has_linear_scale_v<UnitTypeRhs> &&
+				traits::is_dimensionless_unit_v<UnitTypeRhs>,
+			int> = 0>
+	constexpr traits::replace_underlying_t<UnitTypeRhs, std::common_type_t<T, typename UnitTypeRhs::underlying_type>>
+	operator+(T lhs, const UnitTypeRhs& rhs) noexcept
+	{
+		using CommonUnit = decltype(lhs + rhs);
+		return CommonUnit(lhs + CommonUnit(rhs)());
+	}
+
+	/// Subtraction operator for unit types with a linear_scale.
+	template<class UnitTypeLhs, class UnitTypeRhs,
+		std::enable_if_t<traits::is_convertible_unit_v<UnitTypeLhs, UnitTypeRhs> &&
+				traits::has_linear_scale_v<UnitTypeLhs, UnitTypeRhs>,
+			int> = 0>
+	constexpr std::common_type_t<UnitTypeLhs, UnitTypeRhs> operator-(
+		const UnitTypeLhs& lhs, const UnitTypeRhs& rhs) noexcept
+	{
+		using CommonUnit = decltype(lhs - rhs);
+		return CommonUnit(CommonUnit(lhs)() - CommonUnit(rhs)());
+	}
+
+	/// Subtraction operator for dimensionless unit types with a linear_scale. dimensionless types can be implicitly
+	/// converted to built-in types.
+	template<class UnitTypeLhs, typename T,
+		std::enable_if_t<std::is_arithmetic_v<T> && traits::has_linear_scale_v<UnitTypeLhs> &&
+				traits::is_dimensionless_unit_v<UnitTypeLhs>,
+			int> = 0>
+	constexpr traits::replace_underlying_t<UnitTypeLhs, std::common_type_t<typename UnitTypeLhs::underlying_type, T>>
+	operator-(const UnitTypeLhs& lhs, T rhs) noexcept
+	{
+		using CommonUnit = decltype(lhs - rhs);
+		return CommonUnit(CommonUnit(lhs)() - rhs);
+	}
+
+	/// Subtraction operator for dimensionless unit types with a linear_scale. dimensionless types can be implicitly
+	/// converted to built-in types.
+	template<class UnitTypeRhs, typename T,
+		std::enable_if_t<std::is_arithmetic_v<T> && traits::has_linear_scale_v<UnitTypeRhs> &&
+				traits::is_dimensionless_unit_v<UnitTypeRhs>,
+			int> = 0>
+	constexpr traits::replace_underlying_t<UnitTypeRhs, std::common_type_t<T, typename UnitTypeRhs::underlying_type>>
+	operator-(T lhs, const UnitTypeRhs& rhs) noexcept
+	{
+		using CommonUnit = decltype(lhs - rhs);
+		return CommonUnit(lhs - CommonUnit(rhs)());
+	}
+
+	/// Multiplication type for convertible unit types with a linear scale. @returns the multiplied value, with the same
+	/// type as left-hand side unit.
+	template<class UnitTypeLhs, class UnitTypeRhs,
+		std::enable_if_t<traits::is_convertible_unit_v<UnitTypeLhs, UnitTypeRhs> &&
+				traits::has_linear_scale_v<UnitTypeLhs, UnitTypeRhs>,
+			int> = 0>
+	constexpr auto operator*(const UnitTypeLhs& lhs, const UnitTypeRhs& rhs) noexcept
+		-> traits::strong_t<unit<traits::strong_t<squared<typename units::traits::unit_traits<
+									 std::common_type_t<UnitTypeLhs, UnitTypeRhs>>::conversion_factor>>,
+			typename std::common_type_t<UnitTypeLhs, UnitTypeRhs>::underlying_type>>
+	{
+		using SquaredUnit = decltype(lhs * rhs);
+		using CommonUnit  = std::common_type_t<UnitTypeLhs, UnitTypeRhs>;
+		return SquaredUnit(CommonUnit(lhs)() * CommonUnit(rhs)());
+	}
+
+	/// Multiplication type for non-convertible unit types with a linear scale. @returns the multiplied value, whose
+	/// type is a compound unit of the left and right hand side values.
+	template<class UnitTypeLhs, class UnitTypeRhs,
+		std::enable_if_t<!traits::is_convertible_unit_v<UnitTypeLhs, UnitTypeRhs> &&
+				traits::has_linear_scale_v<UnitTypeLhs, UnitTypeRhs> && !traits::is_dimensionless_unit_v<UnitTypeLhs> &&
+				!traits::is_dimensionless_unit_v<UnitTypeRhs>,
+			int> = 0>
+	constexpr auto operator*(const UnitTypeLhs& lhs, const UnitTypeRhs& rhs) noexcept -> unit<
+		traits::strong_t<compound_conversion_factor<typename units::traits::unit_traits<UnitTypeLhs>::conversion_factor,
+			typename units::traits::unit_traits<UnitTypeRhs>::conversion_factor>>,
+		std::common_type_t<typename UnitTypeLhs::underlying_type, typename UnitTypeRhs::underlying_type>>
+	{
+		using CompoundUnit     = decltype(lhs * rhs);
+		using CommonUnderlying = typename CompoundUnit::underlying_type;
+		return CompoundUnit(static_cast<CommonUnderlying>(lhs) * static_cast<CommonUnderlying>(rhs));
+	}
+
+	/// Multiplication by a dimensionless unit for unit types with a linear scale.
+	template<class UnitTypeLhs, typename UnitTypeRhs,
+		std::enable_if_t<traits::has_linear_scale_v<UnitTypeLhs, UnitTypeRhs> &&
+				!traits::is_dimensionless_unit_v<UnitTypeLhs> && traits::is_dimensionless_unit_v<UnitTypeRhs>,
+			int> = 0>
+	constexpr traits::replace_underlying_t<UnitTypeLhs,
+		std::common_type_t<typename UnitTypeLhs::underlying_type, typename UnitTypeRhs::underlying_type>>
+	operator*(const UnitTypeLhs& lhs, const UnitTypeRhs& rhs) noexcept
+	{
+		using CommonUnit = decltype(lhs * rhs);
+		// the cast makes sure factors of PI are handled as expected
+		return CommonUnit(CommonUnit(lhs)() * static_cast<typename CommonUnit::underlying_type>(rhs));
+	}
+
+	/// Multiplication by a dimensionless unit for unit types with a linear scale.
+	template<class UnitTypeLhs, typename UnitTypeRhs,
+		std::enable_if_t<traits::has_linear_scale_v<UnitTypeLhs, UnitTypeRhs> &&
+				traits::is_dimensionless_unit_v<UnitTypeLhs> && !traits::is_dimensionless_unit_v<UnitTypeRhs>,
+			int> = 0>
+	constexpr traits::replace_underlying_t<UnitTypeRhs,
+		std::common_type_t<typename UnitTypeLhs::underlying_type, typename UnitTypeRhs::underlying_type>>
+	operator*(const UnitTypeLhs& lhs, const UnitTypeRhs& rhs) noexcept
+	{
+		using CommonUnit = decltype(lhs * rhs);
+		// the cast makes sure factors of PI are handled as expected
+		return CommonUnit(static_cast<typename CommonUnit::underlying_type>(lhs) * CommonUnit(rhs)());
+	}
+
+	/// Multiplication by a dimensionless for unit types with a linear scale.
+	template<class UnitTypeLhs, typename T,
+		std::enable_if_t<std::is_arithmetic_v<T> && traits::has_linear_scale_v<UnitTypeLhs>, int> = 0>
+	constexpr traits::replace_underlying_t<UnitTypeLhs, std::common_type_t<typename UnitTypeLhs::underlying_type, T>>
+	operator*(const UnitTypeLhs& lhs, T rhs) noexcept
+	{
+		using CommonUnit = decltype(lhs * rhs);
+		return CommonUnit(CommonUnit(lhs)() * rhs);
+	}
+
+	/// Multiplication by a dimensionless for unit types with a linear scale.
+	template<class UnitTypeRhs, typename T,
+		std::enable_if_t<std::is_arithmetic_v<T> && traits::has_linear_scale_v<UnitTypeRhs>, int> = 0>
+	constexpr traits::replace_underlying_t<UnitTypeRhs, std::common_type_t<T, typename UnitTypeRhs::underlying_type>>
+	operator*(T lhs, const UnitTypeRhs& rhs) noexcept
+	{
+		using CommonUnit = decltype(lhs * rhs);
+		return CommonUnit(lhs * CommonUnit(rhs)());
+	}
+
+	/// Division for convertible unit types with a linear scale. @returns the lhs divided by rhs value, whose type is a
+	/// dimensionless
+	template<class UnitTypeLhs, class UnitTypeRhs,
+		std::enable_if_t<traits::is_convertible_unit_v<UnitTypeLhs, UnitTypeRhs> &&
+				traits::has_linear_scale_v<UnitTypeLhs, UnitTypeRhs>,
+			int> = 0>
+	constexpr dimensionless<
+		std::common_type_t<typename UnitTypeLhs::underlying_type, typename UnitTypeRhs::underlying_type>>
+	operator/(const UnitTypeLhs& lhs, const UnitTypeRhs& rhs) noexcept
+	{
+		using CommonUnit = std::common_type_t<UnitTypeLhs, UnitTypeRhs>;
+		return CommonUnit(lhs)() / CommonUnit(rhs)();
+	}
+
+	/// Division for non-convertible unit types with a linear scale. @returns the lhs divided by the rhs, with a
+	/// compound unit type of lhs/rhs
+	template<class UnitTypeLhs, class UnitTypeRhs,
+		std::enable_if_t<!traits::is_convertible_unit_v<UnitTypeLhs, UnitTypeRhs> &&
+				traits::has_linear_scale_v<UnitTypeLhs, UnitTypeRhs> && !traits::is_dimensionless_unit_v<UnitTypeLhs> &&
+				!traits::is_dimensionless_unit_v<UnitTypeRhs>,
+			int> = 0>
+	constexpr auto operator/(const UnitTypeLhs& lhs, const UnitTypeRhs& rhs) noexcept -> traits::strong_t<unit<
+		traits::strong_t<compound_conversion_factor<typename units::traits::unit_traits<UnitTypeLhs>::conversion_factor,
+			inverse<typename units::traits::unit_traits<UnitTypeRhs>::conversion_factor>>>,
+		std::common_type_t<typename UnitTypeLhs::underlying_type, typename UnitTypeRhs::underlying_type>>>
+	{
+		using CompoundUnit     = decltype(lhs / rhs);
+		using CommonUnderlying = typename CompoundUnit::underlying_type;
+		return CompoundUnit(static_cast<CommonUnderlying>(lhs) / static_cast<CommonUnderlying>(rhs));
+	}
+
+	/// Division by a dimensionless unit for unit types with a linear scale
+	template<class UnitTypeLhs, class UnitTypeRhs,
+		std::enable_if_t<traits::has_linear_scale_v<UnitTypeLhs, UnitTypeRhs> &&
+				!traits::is_dimensionless_unit_v<UnitTypeLhs> && traits::is_dimensionless_unit_v<UnitTypeRhs>,
+			int> = 0>
+	constexpr traits::replace_underlying_t<UnitTypeLhs,
+		std::common_type_t<typename UnitTypeLhs::underlying_type, typename UnitTypeRhs::underlying_type>>
+	operator/(const UnitTypeLhs& lhs, const UnitTypeRhs& rhs) noexcept
+	{
+		using CommonUnit       = decltype(lhs / rhs);
+		using CommonUnderlying = typename CommonUnit::underlying_type;
+		return CommonUnit(CommonUnit(lhs)() / static_cast<CommonUnderlying>(rhs));
+	}
+
+	/// Division of a dimensionless unit by a unit type with a linear scale
+	template<class UnitTypeLhs, class UnitTypeRhs,
+		std::enable_if_t<traits::has_linear_scale_v<UnitTypeLhs, UnitTypeRhs> &&
+				traits::is_dimensionless_unit_v<UnitTypeLhs> && !traits::is_dimensionless_unit_v<UnitTypeRhs>,
+			int> = 0>
+	constexpr auto operator/(const UnitTypeLhs& lhs, const UnitTypeRhs& rhs) noexcept -> traits::strong_t<
+		unit<traits::strong_t<inverse<typename units::traits::unit_traits<UnitTypeRhs>::conversion_factor>>,
+			std::common_type_t<typename UnitTypeLhs::underlying_type, typename UnitTypeRhs::underlying_type>>>
+	{
+		using InverseUnit      = decltype(lhs / rhs);
+		using CommonUnderlying = typename InverseUnit::underlying_type;
+		return InverseUnit(static_cast<CommonUnderlying>(lhs) / static_cast<CommonUnderlying>(rhs));
+	}
+
+	/// Division by a dimensionless for unit types with a linear scale
+	template<class UnitTypeLhs, typename T,
+		std::enable_if_t<std::is_arithmetic_v<T> && traits::has_linear_scale_v<UnitTypeLhs>, int> = 0>
+	constexpr traits::replace_underlying_t<UnitTypeLhs, std::common_type_t<typename UnitTypeLhs::underlying_type, T>>
+	operator/(const UnitTypeLhs& lhs, T rhs) noexcept
+	{
+		using CommonUnit = decltype(lhs / rhs);
+		return CommonUnit(CommonUnit(lhs)() / rhs);
+	}
+
+	/// Division of a dimensionless by a unit type with a linear scale
+	template<class UnitTypeRhs, typename T,
+		std::enable_if_t<std::is_arithmetic_v<T> && traits::has_linear_scale_v<UnitTypeRhs>, int> = 0>
+	constexpr auto operator/(T lhs, const UnitTypeRhs& rhs) noexcept
+		-> unit<traits::strong_t<inverse<typename units::traits::unit_traits<UnitTypeRhs>::conversion_factor>>,
+			std::common_type_t<T, typename UnitTypeRhs::underlying_type>>
+	{
+		using InverseUnit      = decltype(lhs / rhs);
+		using UnitConversion   = typename units::traits::unit_traits<UnitTypeRhs>::conversion_factor;
+		using CommonUnderlying = std::common_type_t<T, typename UnitTypeRhs::underlying_type>;
+		using CommonUnit       = unit<UnitConversion, CommonUnderlying>;
+		return InverseUnit(lhs / CommonUnit(rhs)());
+	}
+
+	/// Modulo for convertible unit types with a linear scale. @returns the lhs value modulo the rhs value, whose type
+	/// is their common type
+	template<class UnitTypeLhs, class UnitTypeRhs,
+		std::enable_if_t<traits::is_convertible_unit_v<UnitTypeLhs, UnitTypeRhs> &&
+				traits::has_linear_scale_v<UnitTypeLhs, UnitTypeRhs>,
+			int> = 0>
+	constexpr traits::replace_underlying_t<UnitTypeLhs,
+		typename std::common_type_t<UnitTypeLhs, UnitTypeRhs>::underlying_type>
+	operator%(const UnitTypeLhs& lhs, const UnitTypeRhs& rhs) noexcept
+	{
+		using CommonUnit = decltype(lhs % rhs);
+		return CommonUnit(CommonUnit(lhs)() % CommonUnit(rhs)());
+	}
+
+	/// Modulo by a dimensionless for unit types with a linear scale
+	template<class UnitTypeLhs, class UnitTypeRhs,
+		std::enable_if_t<traits::has_linear_scale_v<UnitTypeLhs, UnitTypeRhs> &&
+				!traits::is_dimensionless_unit_v<UnitTypeLhs> && traits::is_dimensionless_unit_v<UnitTypeRhs>,
+			int> = 0>
+	constexpr traits::replace_underlying_t<UnitTypeLhs,
+		std::common_type_t<typename UnitTypeLhs::underlying_type, typename UnitTypeRhs::underlying_type>>
+	operator%(const UnitTypeLhs& lhs, const UnitTypeRhs& rhs) noexcept
+	{
+		using CommonUnit       = decltype(lhs % rhs);
+		using CommonUnderlying = typename CommonUnit::underlying_type;
+		return CommonUnit(CommonUnit(lhs)() % static_cast<CommonUnderlying>(rhs));
+	}
+
+	/// Modulo by a dimensionless for unit types with a linear scale
+	template<class UnitTypeLhs, typename T,
+		std::enable_if_t<std::is_arithmetic_v<T> && traits::has_linear_scale_v<UnitTypeLhs>, int> = 0>
+	constexpr traits::replace_underlying_t<UnitTypeLhs, std::common_type_t<typename UnitTypeLhs::underlying_type, T>>
+	operator%(const UnitTypeLhs& lhs, const T& rhs) noexcept
+	{
+		using CommonUnit = decltype(lhs % rhs);
+		return CommonUnit(CommonUnit(lhs)() % rhs);
+	}
+
+	//----------------------------------
+	//	DIMENSIONLESS COMPARISONS
+	//----------------------------------
+
+	template<typename DimensionlessUnit, typename T>
+	constexpr std::enable_if_t<traits::is_dimensionless_unit_v<DimensionlessUnit> && std::is_arithmetic_v<T>, bool>
+	operator==(const T& lhs, const DimensionlessUnit& rhs) noexcept
+	{
+		using CommonUnderlying = std::common_type_t<T, typename DimensionlessUnit::underlying_type>;
+
+		const auto common_lhs = static_cast<CommonUnderlying>(lhs);
+		const auto common_rhs = static_cast<CommonUnderlying>(rhs);
+
+		if constexpr (std::is_integral_v<CommonUnderlying>)
+		{
+			return common_lhs == common_rhs;
+		}
+		else
+		{
+			return abs(common_lhs - common_rhs) <
+				std::numeric_limits<CommonUnderlying>::epsilon() * abs(common_lhs + common_rhs) ||
+				abs(common_lhs - common_rhs) < std::numeric_limits<CommonUnderlying>::min();
+		}
+	}
+
+	template<typename DimensionlessUnit, typename T>
+	constexpr std::enable_if_t<traits::is_dimensionless_unit_v<DimensionlessUnit> && std::is_arithmetic_v<T>, bool>
+	operator==(const DimensionlessUnit& lhs, const T& rhs) noexcept
+	{
+		return rhs == lhs;
+	}
+
+	template<typename DimensionlessUnit, typename T>
+	constexpr std::enable_if_t<traits::is_dimensionless_unit_v<DimensionlessUnit> && std::is_arithmetic_v<T>, bool>
+	operator!=(const T& lhs, const DimensionlessUnit& rhs) noexcept
+	{
+		return !(lhs == rhs);
+	}
+
+	template<typename DimensionlessUnit, typename T>
+	constexpr std::enable_if_t<traits::is_dimensionless_unit_v<DimensionlessUnit> && std::is_arithmetic_v<T>, bool>
+	operator!=(const DimensionlessUnit& lhs, const T& rhs) noexcept
+	{
+		return !(lhs == rhs);
+	}
+
+	template<typename DimensionlessUnit, typename T>
+	constexpr std::enable_if_t<traits::is_dimensionless_unit_v<DimensionlessUnit> && std::is_arithmetic_v<T>, bool>
+	operator>=(const T& lhs, const DimensionlessUnit& rhs) noexcept
+	{
+		using CommonUnderlying = std::common_type_t<T, typename DimensionlessUnit::underlying_type>;
+		return lhs >= static_cast<CommonUnderlying>(rhs);
+	}
+
+	template<typename DimensionlessUnit, typename T>
+	constexpr std::enable_if_t<traits::is_dimensionless_unit_v<DimensionlessUnit> && std::is_arithmetic_v<T>, bool>
+	operator>=(const DimensionlessUnit& lhs, const T& rhs) noexcept
+	{
+		using CommonUnderlying = std::common_type_t<typename DimensionlessUnit::underlying_type, T>;
+		return static_cast<CommonUnderlying>(lhs) >= rhs;
+	}
+
+	template<typename DimensionlessUnit, typename T>
+	constexpr std::enable_if_t<traits::is_dimensionless_unit_v<DimensionlessUnit> && std::is_arithmetic_v<T>, bool>
+	operator>(const T& lhs, const DimensionlessUnit& rhs) noexcept
+	{
+		using CommonUnderlying = std::common_type_t<T, typename DimensionlessUnit::underlying_type>;
+		return lhs > static_cast<CommonUnderlying>(rhs);
+	}
+
+	template<typename DimensionlessUnit, typename T>
+	constexpr std::enable_if_t<traits::is_dimensionless_unit_v<DimensionlessUnit> && std::is_arithmetic_v<T>, bool>
+	operator>(const DimensionlessUnit& lhs, const T& rhs) noexcept
+	{
+		using CommonUnderlying = std::common_type_t<typename DimensionlessUnit::underlying_type, T>;
+		return static_cast<CommonUnderlying>(lhs) > rhs;
+	}
+
+	template<typename DimensionlessUnit, typename T>
+	constexpr std::enable_if_t<traits::is_dimensionless_unit_v<DimensionlessUnit> && std::is_arithmetic_v<T>, bool>
+	operator<=(const T& lhs, const DimensionlessUnit& rhs) noexcept
+	{
+		using CommonUnderlying = std::common_type_t<T, typename DimensionlessUnit::underlying_type>;
+		return lhs <= static_cast<CommonUnderlying>(rhs);
+	}
+
+	template<typename DimensionlessUnit, typename T>
+	constexpr std::enable_if_t<traits::is_dimensionless_unit_v<DimensionlessUnit> && std::is_arithmetic_v<T>, bool>
+	operator<=(const DimensionlessUnit& lhs, const T& rhs) noexcept
+	{
+		using CommonUnderlying = std::common_type_t<typename DimensionlessUnit::underlying_type, T>;
+		return static_cast<CommonUnderlying>(lhs) <= rhs;
+	}
+
+	template<typename DimensionlessUnit, typename T>
+	constexpr std::enable_if_t<traits::is_dimensionless_unit_v<DimensionlessUnit> && std::is_arithmetic_v<T>, bool>
+	operator<(const T& lhs, const DimensionlessUnit& rhs) noexcept
+	{
+		using CommonUnderlying = std::common_type_t<T, typename DimensionlessUnit::underlying_type>;
+		return lhs < static_cast<CommonUnderlying>(rhs);
+	}
+
+	template<typename DimensionlessUnit, typename T>
+	constexpr std::enable_if_t<traits::is_dimensionless_unit_v<DimensionlessUnit> && std::is_arithmetic_v<T>, bool>
+	operator<(const DimensionlessUnit& lhs, const T& rhs) noexcept
+	{
+		using CommonUnderlying = std::common_type_t<typename DimensionlessUnit::underlying_type, T>;
+		return static_cast<CommonUnderlying>(lhs) < rhs;
+	}
+
+	//----------------------------------
+	//	POW
+	//----------------------------------
+
+	/** @cond */ // DOXYGEN IGNORE
+	namespace detail
+	{
+		/// recursive exponential implementation
+		template<int N, class U>
+		struct power_of_unit
+		{
+			using type = typename units::detail::unit_multiply<U, typename power_of_unit<N - 1, U>::type>;
+		};
+
+		/// End recursion
+		template<class U>
+		struct power_of_unit<1, U>
+		{
+			using type = U;
+		};
+	}               // namespace detail
+	/** @endcond */ // END DOXYGEN IGNORE
+
+	/**
+	 * @brief		computes the value of <i>value</i> raised to the <i>power</i>
+	 * @details		Only implemented for linear_scale units. <i>Power</i> must be known at compile time, so the
+	 *				resulting unit type can be deduced.
+	 * @tparam		power exponential power to raise <i>value</i> by.
+	 * @param[in]	value `unit` derived type to raise to the given <i>power</i>
+	 * @returns		new unit, raised to the given exponent
+	 */
+	template<int power, class UnitType, std::enable_if_t<traits::has_linear_scale_v<UnitType>, int> = 0>
+	constexpr auto pow(const UnitType& value) noexcept
+		-> traits::strong_t<unit<traits::strong_t<typename units::detail::power_of_unit<power,
+									 typename units::traits::unit_traits<UnitType>::conversion_factor>::type>,
+			detail::floating_point_promotion_t<typename units::traits::unit_traits<UnitType>::underlying_type>,
+			linear_scale>>
+	{
+		return decltype(units::pow<power>(value))(pow(value(), power));
+	}
+
+	//------------------------------
+	//	DECIBEL SCALE
+	//------------------------------
+
+	/**
+	 * @brief		numerical scale which is decibel
+	 * @details		Represents a decibel numerical scale. Scales a value to dB.
+	 * @sa			unit
+	 */
+	struct decibel_scale
+	{
+		/**
+		 * @brief		linearizes `value`
+		 * @tparam		T	underlying type of an unit
+		 * @tparam[in]  value value to linearize
+		 * @returns		`std::pow(10, value / 10)`
+		 */
+		template<class T>
+		static T linearize(const T value) noexcept
+		{
+			return std::pow(10, value / 10);
+		}
+
+		/**
+		 * @brief		returns `value` in dB
+		 * @tparam		T	underlying type of an unit
+		 * @tparam[in]  value value to scale
+		 * @returns		`10 * std::log10(value)`
+		 */
+		template<class T>
+		static T scale(const T value) noexcept
+		{
+			return 10 * std::log10(value);
+		}
+	};
+
+	//------------------------------
+	//	dimensionless (DECIBEL) UNITS
+	//------------------------------
+
+	/**
+	 * @brief		dimensionless unit with decibel scale
+	 * @sa			See unit for more information on unit type containers.
+	 */
+	UNIT_ADD_SCALED_UNIT_DEFINITION(dB, ::units::decibel_scale, dimensionless_unit)
+	UNIT_ADD_STRONG(::units::dimensionless_unit, ::units::dB, ::units::decibel_scale)
+#if !defined(UNIT_LIB_DISABLE_IOSTREAM)
+	template<class Underlying>
+	std::ostream& operator<<(std::ostream& os, const dB<Underlying>& obj)
+	{
+		os << obj() << " dB";
+		return os;
+	}
+#endif
+	template<class Underlying>
+	using dBi_t = dB<Underlying>;
+
+} // namespace units
+
+UNIT_ADD_STD_SPECIALIZATIONS(::units::dB)
+
+namespace units
+{
+	//------------------------------
+	//	DECIBEL ARITHMETIC
+	//------------------------------
+
+	/// Addition for convertible unit types with a decibel_scale
+	template<class UnitTypeLhs, class UnitTypeRhs,
+		std::enable_if_t<traits::is_convertible_unit_v<UnitTypeLhs, UnitTypeRhs> &&
+				traits::has_decibel_scale_v<UnitTypeLhs, UnitTypeRhs>,
+			int> = 0>
+	constexpr auto operator+(const UnitTypeLhs& lhs, const UnitTypeRhs& rhs) noexcept
+		-> traits::strong_t<unit<traits::strong_t<squared<typename units::traits::unit_traits<
+									 std::common_type_t<UnitTypeLhs, UnitTypeRhs>>::conversion_factor>>,
+			typename std::common_type_t<UnitTypeLhs, UnitTypeRhs>::underlying_type, decibel_scale>>
+	{
+		using SquaredUnit = decltype(lhs + rhs);
+		using CommonUnit  = std::common_type_t<UnitTypeLhs, UnitTypeRhs>;
+
+		return SquaredUnit(CommonUnit(lhs).to_linearized() * CommonUnit(rhs).to_linearized(), linearized_value);
+	}
+
+	/// Addition between unit types with a decibel_scale and dimensionless dB units
+	template<class UnitTypeLhs, class UnitTypeRhs,
+		std::enable_if_t<traits::has_decibel_scale_v<UnitTypeLhs, UnitTypeRhs> &&
+				!traits::is_dimensionless_unit_v<UnitTypeLhs> && traits::is_dimensionless_unit_v<UnitTypeRhs>,
+			int> = 0>
+	constexpr traits::replace_underlying_t<UnitTypeLhs,
+		std::common_type_t<typename UnitTypeLhs::underlying_type, typename UnitTypeRhs::underlying_type>>
+	operator+(const UnitTypeLhs& lhs, const UnitTypeRhs& rhs) noexcept
+	{
+		using CommonUnit = decltype(lhs + rhs);
+		return CommonUnit(lhs.to_linearized() * rhs.to_linearized(), linearized_value);
+	}
+
+	/// Addition between unit types with a decibel_scale and dimensionless dB units
+	template<class UnitTypeLhs, class UnitTypeRhs,
+		std::enable_if_t<traits::has_decibel_scale_v<UnitTypeLhs, UnitTypeRhs> &&
+				traits::is_dimensionless_unit_v<UnitTypeLhs> && !traits::is_dimensionless_unit_v<UnitTypeRhs>,
+			int> = 0>
+	constexpr traits::replace_underlying_t<UnitTypeRhs,
+		std::common_type_t<typename UnitTypeLhs::underlying_type, typename UnitTypeRhs::underlying_type>>
+	operator+(const UnitTypeLhs& lhs, const UnitTypeRhs& rhs) noexcept
+	{
+		using CommonUnit = decltype(lhs + rhs);
+		return CommonUnit(lhs.to_linearized() * rhs.to_linearized(), linearized_value);
+	}
+
+	/// Subtraction for convertible unit types with a decibel_scale
+	template<class UnitTypeLhs, class UnitTypeRhs,
+		std::enable_if_t<traits::is_convertible_unit_v<UnitTypeLhs, UnitTypeRhs> &&
+				traits::has_decibel_scale_v<UnitTypeLhs, UnitTypeRhs>,
+			int> = 0>
+	constexpr auto operator-(const UnitTypeLhs& lhs, const UnitTypeRhs& rhs) noexcept
+		-> dB<typename std::common_type_t<UnitTypeLhs, UnitTypeRhs>::underlying_type>
+	{
+		using Dimensionless = decltype(lhs - rhs);
+		using CommonUnit    = std::common_type_t<UnitTypeLhs, UnitTypeRhs>;
+
+		return Dimensionless(CommonUnit(lhs).to_linearized() / CommonUnit(rhs).to_linearized(), linearized_value);
+	}
+
+	/// Subtraction between unit types with a decibel_scale and dimensionless dB units
+	template<class UnitTypeLhs, class UnitTypeRhs,
+		std::enable_if_t<traits::has_decibel_scale_v<UnitTypeLhs, UnitTypeRhs> &&
+				!traits::is_dimensionless_unit_v<UnitTypeLhs> && traits::is_dimensionless_unit_v<UnitTypeRhs>,
+			int> = 0>
+	constexpr traits::replace_underlying_t<UnitTypeLhs,
+		std::common_type_t<typename UnitTypeLhs::underlying_type, typename UnitTypeRhs::underlying_type>>
+	operator-(const UnitTypeLhs& lhs, const UnitTypeRhs& rhs) noexcept
+	{
+		using CommonUnit = decltype(lhs - rhs);
+		return CommonUnit(lhs.to_linearized() / rhs.to_linearized(), linearized_value);
+	}
+
+	/// Subtraction between unit types with a decibel_scale and dimensionless dB units
+	template<class UnitTypeLhs, class UnitTypeRhs,
+		std::enable_if_t<traits::has_decibel_scale_v<UnitTypeLhs, UnitTypeRhs> &&
+				traits::is_dimensionless_unit_v<UnitTypeLhs> && !traits::is_dimensionless_unit_v<UnitTypeRhs>,
+			int> = 0>
+	constexpr auto operator-(const UnitTypeLhs& lhs, const UnitTypeRhs& rhs) noexcept -> traits::strong_t<
+		unit<traits::strong_t<inverse<typename units::traits::unit_traits<UnitTypeRhs>::conversion_factor>>,
+			std::common_type_t<typename UnitTypeLhs::underlying_type, typename UnitTypeRhs::underlying_type>,
+			decibel_scale>>
+	{
+		using InverseUnit = decltype(lhs - rhs);
+		return InverseUnit(lhs.to_linearized() / rhs.to_linearized(), linearized_value);
+	}
+
+	//------------------------------
+	//	LITERALS
+	//------------------------------
+
+	/**
+	 * @namespace	units::literals
+	 * @brief		namespace for unit literal definitions of all categories.
+	 * @details		Literals allow using unit values by suffixing numbers. For example, a value
+	 *				of `meter_t<double>(6.2)` could be used as `6.2_m`. All literals use an underscore
+	 *				followed by the abbreviation for the unit. To enable literal syntax in your code,
+	 *				include the statement `using namespace units::literals;`.
+	 * @anchor		unitLiterals
+	 * @sa			See unit for more information on unit type containers.
+	 */
+
+	//----------------------------------
+	//	UNIT-ENABLED CMATH FUNCTIONS
+	//----------------------------------
+
+	//----------------------------------
+	//	MIN/MAX FUNCTIONS
+	//----------------------------------
+
+	template<class UnitTypeLhs, class UnitTypeRhs,
+		std::enable_if_t<traits::is_convertible_unit_v<UnitTypeLhs, UnitTypeRhs>, int> = 0>
+	constexpr std::common_type_t<UnitTypeLhs, UnitTypeRhs> min(const UnitTypeLhs& lhs, const UnitTypeRhs& rhs)
+	{
+		using CommonUnit = decltype(units::min(lhs, rhs));
+		return (lhs < rhs ? CommonUnit(lhs) : CommonUnit(rhs));
+	}
+
+	template<class UnitTypeLhs, class UnitTypeRhs,
+		std::enable_if_t<traits::is_convertible_unit_v<UnitTypeLhs, UnitTypeRhs>, int> = 0>
+	constexpr std::common_type_t<UnitTypeLhs, UnitTypeRhs> max(const UnitTypeLhs& lhs, const UnitTypeRhs& rhs)
+	{
+		using CommonUnit = decltype(units::max(lhs, rhs));
+		return (lhs > rhs ? CommonUnit(lhs) : CommonUnit(rhs));
+	}
+
+	//----------------------------------
+	//	TRANSCENDENTAL FUNCTIONS
+	//----------------------------------
+
+	// it makes NO SENSE to put dimensioned units into a transcendental function, and if you think it does you are
+	// demonstrably wrong. https://en.wikipedia.org/wiki/Transcendental_function#Dimensional_analysis
+
+	/**
+	 * @ingroup		UnitMath
+	 * @brief		Compute exponential function
+	 * @details		Returns the base-e exponential function of x, which is e raised to the power x: ex.
+	 * @param[in]	x	dimensionless value of the exponent.
+	 * @returns		Exponential value of x.
+	 *				If the magnitude of the result is too large to be represented by a value of the return type, the
+	 *				function returns HUGE_VAL (or HUGE_VALF or HUGE_VALL) with the proper sign, and an overflow range
+	 *				error occurs
+	 */
+	template<class dimensionlessUnit, std::enable_if_t<traits::is_dimensionless_unit_v<dimensionlessUnit>, int> = 0>
+	detail::floating_point_promotion_t<dimensionlessUnit> exp(const dimensionlessUnit x) noexcept
+	{
+		return std::exp(x());
+	}
+
+	/**
+	 * @ingroup		UnitMath
+	 * @brief		Compute natural logarithm
+	 * @details		Returns the natural logarithm of x.
+	 * @param[in]	x	dimensionless value whose logarithm is calculated. If the argument is negative, a
+	 *					domain error occurs.
+	 * @sa			log10 for more common base-10 logarithms
+	 * @returns		Natural logarithm of x.
+	 */
+	template<class dimensionlessUnit, std::enable_if_t<traits::is_dimensionless_unit_v<dimensionlessUnit>, int> = 0>
+	detail::floating_point_promotion_t<dimensionlessUnit> log(const dimensionlessUnit x) noexcept
+	{
+		return std::log(x());
+	}
+
+	/**
+	 * @ingroup		UnitMath
+	 * @brief		Compute common logarithm
+	 * @details		Returns the common (base-10) logarithm of x.
+	 * @param[in]	x	Value whose logarithm is calculated. If the argument is negative, a
+	 *					domain error occurs.
+	 * @returns		Common logarithm of x.
+	 */
+	template<class dimensionlessUnit, std::enable_if_t<traits::is_dimensionless_unit_v<dimensionlessUnit>, int> = 0>
+	detail::floating_point_promotion_t<dimensionlessUnit> log10(const dimensionlessUnit x) noexcept
+	{
+		return std::log10(x());
+	}
+
+	/**
+	 * @ingroup		UnitMath
+	 * @brief		Break into fractional and integral parts.
+	 * @details		The integer part is stored in the object pointed by intpart, and the
+	 *				fractional part is returned by the function. Both parts have the same sign
+	 *				as x.
+	 * @param[in]	x		dimensionless value to break into parts.
+	 * @param[in]	intpart Pointer to an object (of the same type as x) where the integral part
+	 *				is stored with the same sign as x.
+	 * @returns		The fractional part of x, with the same sign.
+	 */
+	template<class dimensionlessUnit,
+		std::enable_if_t<traits::is_dimensionless_unit_v<dimensionlessUnit> &&
+				std::is_floating_point_v<typename dimensionlessUnit::underlying_type>,
+			int> = 0>
+	dimensionlessUnit modf(const dimensionlessUnit x, dimensionlessUnit* intpart) noexcept
+	{
+		typename dimensionlessUnit::underlying_type intp;
+		dimensionlessUnit fracpart = std::modf(x(), &intp);
+		*intpart                   = intp;
+		return fracpart;
+	}
+
+	/**
+	 * @ingroup		UnitMath
+	 * @brief		Compute binary exponential function
+	 * @details		Returns the base-2 exponential function of x, which is 2 raised to the power x: 2^x.
+	 * @param[in]	x	Value of the exponent.
+	 * @returns		2 raised to the power of x.
+	 */
+	template<class dimensionlessUnit, std::enable_if_t<traits::is_dimensionless_unit_v<dimensionlessUnit>, int> = 0>
+	detail::floating_point_promotion_t<dimensionlessUnit> exp2(const dimensionlessUnit x) noexcept
+	{
+		return std::exp2(x());
+	}
+
+	/**
+	 * @ingroup		UnitMath
+	 * @brief		Compute exponential minus one
+	 * @details		Returns e raised to the power x minus one: e^x-1. For small magnitude values
+	 *				of x, expm1 may be more accurate than exp(x)-1.
+	 * @param[in]	x	Value of the exponent.
+	 * @returns		e raised to the power of x, minus one.
+	 */
+	template<class dimensionlessUnit, std::enable_if_t<traits::is_dimensionless_unit_v<dimensionlessUnit>, int> = 0>
+	detail::floating_point_promotion_t<dimensionlessUnit> expm1(const dimensionlessUnit x) noexcept
+	{
+		return std::expm1(x());
+	}
+
+	/**
+	 * @ingroup		UnitMath
+	 * @brief		Compute logarithm plus one
+	 * @details		Returns the natural logarithm of one plus x. For small magnitude values of
+	 *				x, logp1 may be more accurate than log(1+x).
+	 * @param[in]	x	Value whose logarithm is calculated. If the argument is less than -1, a
+	 *					domain error occurs.
+	 * @returns		The natural logarithm of (1+x).
+	 */
+	template<class dimensionlessUnit, std::enable_if_t<traits::is_dimensionless_unit_v<dimensionlessUnit>, int> = 0>
+	detail::floating_point_promotion_t<dimensionlessUnit> log1p(const dimensionlessUnit x) noexcept
+	{
+		return std::log1p(x());
+	}
+
+	/**
+	 * @ingroup		UnitMath
+	 * @brief		Compute binary logarithm
+	 * @details		Returns the binary (base-2) logarithm of x.
+	 * @param[in]	x	Value whose logarithm is calculated. If the argument is negative, a
+	 *					domain error occurs.
+	 * @returns		The binary logarithm of x: log2x.
+	 */
+	template<class dimensionlessUnit, std::enable_if_t<traits::is_dimensionless_unit_v<dimensionlessUnit>, int> = 0>
+	detail::floating_point_promotion_t<dimensionlessUnit> log2(const dimensionlessUnit x) noexcept
+	{
+		return std::log2(x());
+	}
+
+	//----------------------------------
+	//	POWER FUNCTIONS
+	//----------------------------------
+
+	/* pow is implemented earlier in the library since a lot of the unit definitions depend on it */
+
+	/**
+	 * @ingroup		UnitMath
+	 * @brief		computes the square root of <i>value</i>
+	 * @details		Only implemented for linear_scale units.
+	 * @param[in]	value `unit` derived type to compute the square root of.
+	 * @returns		new unit, whose units are the square root of value's. E.g. if values
+	 *				had units of `square_meter`, then the return type will have units of
+	 *				`meter`.
+	 * @note		`sqrt` provides a _rational approximation_ of the square root of <i>value</i>.
+	 *				In some cases, _both_ the returned value _and_ conversion factor of the returned
+	 *				unit type may have errors no larger than `1e-10`.
+	 */
+	template<class UnitType, std::enable_if_t<units::traits::has_linear_scale_v<UnitType>, int> = 0>
+	constexpr auto sqrt(const UnitType& value) noexcept -> traits::strong_t<
+		unit<traits::strong_t<square_root<typename units::traits::unit_traits<UnitType>::conversion_factor>>,
+			detail::floating_point_promotion_t<typename units::traits::unit_traits<UnitType>::underlying_type>,
+			linear_scale>>
+	{
+		return decltype(units::sqrt(value))(sqrt(value()));
+	}
+
+	/**
+	 * @ingroup		UnitMath
+	 * @brief		Computes the square root of the sum-of-squares of x and y.
+	 * @details		Only implemented for linear_scale units.
+	 * @param[in]	x	unit type value
+	 * @param[in]	y	unit type value
+	 * @returns		square root of the sum-of-squares of x and y in the same units
+	 *				as x.
+	 */
+	template<class UnitTypeLhs, class UnitTypeRhs,
+		std::enable_if_t<traits::is_convertible_unit_v<UnitTypeLhs, UnitTypeRhs> &&
+				traits::has_linear_scale_v<UnitTypeLhs, UnitTypeRhs>,
+			int> = 0>
+	detail::floating_point_promotion_t<std::common_type_t<UnitTypeLhs, UnitTypeRhs>> hypot(
+		const UnitTypeLhs& x, const UnitTypeRhs& y)
+	{
+		using CommonUnit = decltype(units::hypot(x, y));
+		return CommonUnit(std::hypot(CommonUnit(x)(), CommonUnit(y)()));
+	}
+
+	//----------------------------------
+	//	ROUNDING FUNCTIONS
+	//----------------------------------
+
+	/**
+	 * @ingroup		UnitMath
+	 * @brief		Round up value
+	 * @details		Rounds x upward, returning the smallest integral value that is not less than x.
+	 * @param[in]	x	Unit value to round up.
+	 * @returns		The smallest integral value that is not less than x.
+	 */
+	template<class UnitType, std::enable_if_t<traits::is_unit_v<UnitType>, int> = 0>
+	detail::floating_point_promotion_t<UnitType> ceil(const UnitType x) noexcept
+	{
+		return detail::floating_point_promotion_t<UnitType>(std::ceil(x()));
+	}
+
+	/**
+	 * @ingroup		UnitMath
+	 * @brief		Round down value
+	 * @details		Rounds x downward, returning the largest integral value that is not greater than x.
+	 * @param[in]	x	Unit value to round down.
+	 * @returns		The value of x rounded downward.
+	 */
+	template<class UnitType, std::enable_if_t<traits::is_unit_v<UnitType>, int> = 0>
+	detail::floating_point_promotion_t<UnitType> floor(const UnitType x) noexcept
+	{
+		return detail::floating_point_promotion_t<UnitType>(std::floor(x()));
+	}
+
+	/**
+	 * @ingroup		UnitMath
+	 * @brief		Compute remainder of division
+	 * @details		Returns the floating-point remainder of numer/denom (rounded towards zero).
+	 * @param[in]	numer	Value of the quotient numerator.
+	 * @param[in]	denom	Value of the quotient denominator.
+	 * @returns		The remainder of dividing the arguments.
+	 */
+	template<class UnitTypeLhs, class UnitTypeRhs,
+		std::enable_if_t<traits::is_unit_v<UnitTypeLhs> && traits::is_unit_v<UnitTypeRhs> &&
+				traits::is_convertible_unit_v<UnitTypeLhs, UnitTypeRhs>,
+			int> = 0>
+	detail::floating_point_promotion_t<std::common_type_t<UnitTypeLhs, UnitTypeRhs>> fmod(
+		const UnitTypeLhs numer, const UnitTypeRhs denom) noexcept
+	{
+		using CommonUnit = decltype(units::fmod(numer, denom));
+		return CommonUnit(std::fmod(CommonUnit(numer)(), CommonUnit(denom)()));
+	}
+
+	/**
+	 * @ingroup		UnitMath
+	 * @brief		Truncate value
+	 * @details		Rounds x toward zero, returning the nearest integral value that is not
+	 *				larger in magnitude than x. Effectively rounds towards 0.
+	 * @param[in]	x	Value to truncate
+	 * @returns		The nearest integral value that is not larger in magnitude than x.
+	 */
+	template<class UnitType, std::enable_if_t<traits::is_unit_v<UnitType>, int> = 0>
+	detail::floating_point_promotion_t<UnitType> trunc(const UnitType x) noexcept
+	{
+		return detail::floating_point_promotion_t<UnitType>(std::trunc(x()));
+	}
+
+	/**
+	 * @ingroup		UnitMath
+	 * @brief		Round to nearest
+	 * @details		Returns the integral value that is nearest to x, with halfway cases rounded
+	 *				away from zero.
+	 * @param[in]	x	value to round.
+	 * @returns		The value of x rounded to the nearest integral.
+	 */
+	template<class UnitType, std::enable_if_t<traits::is_unit_v<UnitType>, int> = 0>
+	detail::floating_point_promotion_t<UnitType> round(const UnitType x) noexcept
+	{
+		return detail::floating_point_promotion_t<UnitType>(std::round(x()));
+	}
+
+	//----------------------------------
+	//	FLOATING POINT MANIPULATION
+	//----------------------------------
+
+	/**
+	 * @ingroup		UnitMath
+	 * @brief		Copy sign
+	 * @details		Returns a value with the magnitude and dimension of x, and the sign of y.
+	 *				Values x and y do not have to be compatible units.
+	 * @param[in]	x	Value with the magnitude of the resulting value.
+	 * @param[in]	y	Value with the sign of the resulting value.
+	 * @returns		value with the magnitude and dimension of x, and the sign of y.
+	 */
+	template<class UnitTypeLhs, class UnitTypeRhs,
+		std::enable_if_t<traits::is_unit_v<UnitTypeLhs> && traits::is_unit_v<UnitTypeRhs>, int> = 0>
+	detail::floating_point_promotion_t<UnitTypeLhs> copysign(const UnitTypeLhs x, const UnitTypeRhs y) noexcept
+	{
+		return detail::floating_point_promotion_t<UnitTypeLhs>(
+			std::copysign(x(), y())); // no need for conversion to get the correct sign.
+	}
+
+	/// Overload to copy the sign from a raw double
+	template<class UnitTypeLhs, typename T,
+		std::enable_if_t<std::is_arithmetic_v<T> && traits::is_unit_v<UnitTypeLhs>, int> = 0>
+	detail::floating_point_promotion_t<UnitTypeLhs> copysign(const UnitTypeLhs x, const T& y) noexcept
+	{
+		return detail::floating_point_promotion_t<UnitTypeLhs>(std::copysign(x(), y));
+	}
+
+	//----------------------------------
+	//	MIN / MAX / DIFFERENCE
+	//----------------------------------
+
+	/**
+	 * @ingroup		UnitMath
+	 * @brief		Positive difference
+	 * @details		The function returns x-y if x>y, and zero otherwise, in their common type.
+	 * @param[in]	x	Values whose difference is calculated.
+	 * @param[in]	y	Values whose difference is calculated.
+	 * @returns		The positive difference between x and y.
+	 */
+	template<class UnitTypeLhs, class UnitTypeRhs,
+		std::enable_if_t<traits::is_unit_v<UnitTypeLhs> && traits::is_unit_v<UnitTypeRhs> &&
+				traits::is_convertible_unit_v<UnitTypeLhs, UnitTypeRhs>,
+			int> = 0>
+	detail::floating_point_promotion_t<std::common_type_t<UnitTypeLhs, UnitTypeRhs>> fdim(
+		const UnitTypeLhs x, const UnitTypeRhs y) noexcept
+	{
+		using CommonUnit = decltype(units::fdim(x, y));
+		return CommonUnit(std::fdim(CommonUnit(x)(), CommonUnit(y)()));
+	}
+
+	/**
+	 * @ingroup		UnitMath
+	 * @brief		Maximum value
+	 * @details		Returns the larger of its arguments: either x or y, in their common type.
+	 * @param[in]	x	Values among which the function selects a maximum.
+	 * @param[in]	y	Values among which the function selects a maximum.
+	 * @returns		The maximum numeric value of its arguments.
+	 */
+	template<class UnitTypeLhs, class UnitTypeRhs,
+		std::enable_if_t<traits::is_unit_v<UnitTypeLhs> && traits::is_unit_v<UnitTypeRhs> &&
+				traits::is_convertible_unit_v<UnitTypeLhs, UnitTypeRhs>,
+			int> = 0>
+	detail::floating_point_promotion_t<std::common_type_t<UnitTypeLhs, UnitTypeRhs>> fmax(
+		const UnitTypeLhs x, const UnitTypeRhs y) noexcept
+	{
+		using CommonUnit = decltype(units::fmax(x, y));
+		return CommonUnit(std::fmax(CommonUnit(x)(), CommonUnit(y)()));
+	}
+
+	/**
+	 * @ingroup		UnitMath
+	 * @brief		Minimum value
+	 * @details		Returns the smaller of its arguments: either x or y, in their common type.
+	 *				If one of the arguments in a NaN, the other is returned.
+	 * @param[in]	x	Values among which the function selects a minimum.
+	 * @param[in]	y	Values among which the function selects a minimum.
+	 * @returns		The minimum numeric value of its arguments.
+	 */
+	template<class UnitTypeLhs, class UnitTypeRhs,
+		std::enable_if_t<traits::is_unit_v<UnitTypeLhs> && traits::is_unit_v<UnitTypeRhs> &&
+				traits::is_convertible_unit_v<UnitTypeLhs, UnitTypeRhs>,
+			int> = 0>
+	detail::floating_point_promotion_t<std::common_type_t<UnitTypeLhs, UnitTypeRhs>> fmin(
+		const UnitTypeLhs x, const UnitTypeRhs y) noexcept
+	{
+		using CommonUnit = decltype(units::fmin(x, y));
+		return CommonUnit(std::fmin(CommonUnit(x)(), CommonUnit(y)()));
+	}
+
+	//----------------------------------
+	//	OTHER FUNCTIONS
+	//----------------------------------
+
+	/**
+	 * @ingroup		UnitMath
+	 * @brief		Compute absolute value
+	 * @details		Returns the absolute value of x, i.e. |x|.
+	 * @param[in]	x	Value whose absolute value is returned.
+	 * @returns		The absolute value of x.
+	 */
+	template<class UnitType, std::enable_if_t<traits::is_unit_v<UnitType>, int> = 0>
+	detail::floating_point_promotion_t<UnitType> fabs(const UnitType x) noexcept
+	{
+		return detail::floating_point_promotion_t<UnitType>(std::fabs(x()));
+	}
+
+	/**
+	 * @ingroup		UnitMath
+	 * @brief		Compute absolute value
+	 * @details		Returns the absolute value of x, i.e. |x|.
+	 * @param[in]	x	Value whose absolute value is returned.
+	 * @returns		The absolute value of x.
+	 */
+	template<class UnitType, std::enable_if_t<traits::is_unit_v<UnitType>, int> = 0>
+	UnitType abs(const UnitType x) noexcept
+	{
+		return UnitType(std::abs(x()));
+	}
+
+	/**
+	 * @ingroup		UnitMath
+	 * @brief		Multiply-add
+	 * @details		Returns x*y+z. The function computes the result without losing precision in
+	 *				any intermediate result. The resulting unit type is a compound unit of x* y.
+	 * @param[in]	x	Values to be multiplied.
+	 * @param[in]	y	Values to be multiplied.
+	 * @param[in]	z	Value to be added.
+	 * @returns		The result of x*y+z
+	 */
+	template<class UnitTypeLhs, class UnitMultiply, class UnitAdd,
+		std::enable_if_t<traits::is_unit_v<UnitTypeLhs> && traits::is_unit_v<UnitMultiply> &&
+				traits::is_unit_v<UnitAdd> &&
+				traits::is_same_dimension_v<
+					compound_conversion_factor<typename units::traits::unit_traits<UnitTypeLhs>::conversion_factor,
+						typename units::traits::unit_traits<UnitMultiply>::conversion_factor>,
+					typename units::traits::unit_traits<UnitAdd>::conversion_factor>,
+			int> = 0>
+	auto fma(const UnitTypeLhs x, const UnitMultiply y, const UnitAdd z) noexcept
+		-> std::common_type_t<decltype(detail::floating_point_promotion_t<UnitTypeLhs>(x) *
+								  detail::floating_point_promotion_t<UnitMultiply>(y)),
+			UnitAdd>
+	{
+		using CommonUnit = decltype(units::fma(x, y, z));
+		return CommonUnit(std::fma(x(), y(), CommonUnit(z)()));
+	}
+} // end namespace units
+
+//------------------------------
+//	std::hash
+//------------------------------
+
+namespace std
+{
+	template<class ConversionFactor, typename T, class NumericalScale>
+	struct hash<units::unit<ConversionFactor, T, NumericalScale>>
+	{
+		template<typename U = T>
+		constexpr std::size_t operator()(const units::unit<ConversionFactor, T, NumericalScale>& x) const noexcept
+		{
+			if constexpr (std::is_integral_v<U>)
+			{
+				return x.to_linearized();
+			}
+			else
+			{
+				return hash<T>()(x.to_linearized());
+			}
+		}
+	};
+
+	//------------------------------
+	//	std::numeric_limits
+	//------------------------------
+
+	template<class ConversionFactor, typename T, class NumericalScale>
+	class numeric_limits<units::unit<ConversionFactor, T, NumericalScale>> : public std::numeric_limits<T>
+	{
+	};
+} // namespace std
+
+#endif // units_core_h__
+
+// For Emacs
+// Local Variables:
+// Mode: C++
+// c-basic-offset: 2
+// fill-column: 116
+// tab-width: 4
+// End: